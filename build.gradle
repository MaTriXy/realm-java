buildscript {
    repositories {
        jcenter()
    }
    dependencies {
        classpath 'ch.netzwerg:gradle-release-plugin:1.2.0'
    }
}

apply plugin: 'ch.netzwerg.release'

def currentVersion = file("${projectDir}/version.txt").text.trim()

// Find property in either System environment or Gradle properties.
// If set in both places, Gradle properties win.
def getPropertyValueOrThrow(String propertyName) {
    def value = System.getenv(propertyName)
    if (project.hasProperty(propertyName)) {
        value = project.getProperty(propertyName)
    }
    if (value == null || value.trim().isEmpty()) {
        throw new GradleException("Could not find '$propertyName'. " +
                "Most be provided as either environment variable or " +
                "a Gradle property.")
    }
    return value
}

// Shared configuration that copies relevant properties from the root level and parse them on to
// child projects.
def copyProperties = {
    if (project.hasProperty('buildTargetABIs')) {
        // Valid options: armeabi-v7a, arm64-v8a, x86, x86_64
        startParameter.projectProperties += [buildTargetABIs: project.getProperty('buildTargetABIs')]
    }
    if (project.hasProperty('coreSourcePath')) {
        def absolutePath = file(project.getProperty('coreSourcePath')).absolutePath
        startParameter.projectProperties += [coreSourcePath: absolutePath]
    }
    if (project.hasProperty('s3cfg')) {
        startParameter.projectProperties += [s3cfg: project.getProperty('s3cfg')]
    }
<<<<<<< HEAD
    if (project.hasProperty('disableLTO')) {
        startParameter.projectProperties += [disableLTO: project.getProperty('disableLTO')]
=======
    if (project.hasProperty('enableLTO')) {
        startParameter.projectProperties += [enableLTO: project.getProperty('enableLTO')]
>>>>>>> 69645158
    }
}

task assembleAnnotations(type:GradleBuild) {
    group = 'Build'
    description = 'Assemble the Realm annotations'
    buildFile = file('realm-annotations/build.gradle')
    tasks = ['assemble']
}

task installAnnotations(type:GradleBuild) {
    group = 'Install'
    description = 'Install the jar realm-annotations into mavenLocal()'
    buildFile = file('realm-annotations/build.gradle')
    tasks = ['publishToMavenLocal']
}

task assembleTransformer(type:GradleBuild) {
    group = 'Build'
    description = 'Assemble the Realm transformer'
    dependsOn installAnnotations
    buildFile = file('realm-transformer/build.gradle')
    tasks = ['assemble']
}

task installTransformer(type:GradleBuild) {
    group = 'Install'
    description = 'Install the jar realm-transformer into mavenLocal()'
    dependsOn installAnnotations
    buildFile = file('realm-transformer/build.gradle')
    tasks = ['publishToMavenLocal']
}

task installBuildTransformer(type:GradleBuild) {
    group = 'Install'
    description = 'Install the jar realm-library-build-transformer into mavenLocal()'
    buildFile = file('library-build-transformer/build.gradle')
    tasks = ['publishToMavenLocal']
}

task assembleRealm(type:GradleBuild) {
    group = 'Build'
    description = 'Assemble the Realm project'
    dependsOn installAnnotations
    dependsOn installTransformer
    dependsOn installBuildTransformer
    buildFile = file('realm/build.gradle')
    tasks = ['assemble', 'javadocJar', 'sourcesJar']
    configure copyProperties
}

task checkExamples(type:GradleBuild) {
    group = 'Test'
    description = 'Run the JVM tests and checks the examples'
    buildFile = file('examples/build.gradle')
    tasks = ['check']
    configure copyProperties
}

task checkRealm(type:GradleBuild) {
    group = 'Test'
    description = 'Run the JVM tests and checks Realm project'
    buildFile = file('realm/build.gradle')
    tasks = ['check']
    configure copyProperties
}

task check {
    group = 'Test'
    description = 'Run the JVM tests and checks in the realm and examples projects'
    dependsOn checkRealm
    dependsOn checkExamples
}

task assembleUnitTests(type:GradleBuild) {
    group = 'Build'
    description = 'Assemble Android unit tests of the Realm project'
    dependsOn installTransformer
    buildFile = file('realm/build.gradle')
    tasks = ['assembleAndroidTest']
    configure copyProperties
}

task connectedUnitTests(type:GradleBuild) {
    group = 'Test'
    description = 'Run the Android unit tests of the Realm project'
    dependsOn installTransformer
    buildFile = file('realm/build.gradle')
    tasks = ['connectedAndroidTest']
    configure copyProperties
}

task assembleBenchmarks(type:GradleBuild) {
    group = 'Build'
    description = 'Assemble benchmark tests for the library '
    dependsOn installTransformer
    buildFile = file('library-benchmarks/build.gradle')
    tasks = ['assembleAndroidTest']
    configure copyProperties
}

task connectedBenchmarks(type:GradleBuild) {
    group = 'Test'
    description = 'Run all the benchmark tests for the library '
    dependsOn installTransformer
    buildFile = file('library-benchmarks/build.gradle')
    tasks = ['connectedAndroidTest']
    configure copyProperties
}

task installRealm(type:GradleBuild) {
    group = 'Install'
    description = 'Install the artifacts of Realm libraries into mavenLocal()'
    dependsOn installTransformer
    dependsOn installBuildTransformer
    buildFile = file('realm/build.gradle')
    tasks = ['publishToMavenLocal']
    configure copyProperties
}

task assembleGradlePlugin(type:GradleBuild) {
    group = 'Build'
    description = 'Assemble the Realm Gradle plugin'
    dependsOn installRealm
    dependsOn installTransformer
    buildFile = file('gradle-plugin/build.gradle')
    tasks = ['assemble']
}

task installGradlePlugin(type:GradleBuild) {
    description = 'Install the Realm Gradle plugin into mavenLocal()'
    group = 'Install'
    dependsOn installRealm
    dependsOn installTransformer
    buildFile = file('gradle-plugin/build.gradle')
    tasks = ['publishToMavenLocal']
}

task installRealmJava(type:Task) {
    dependsOn installGradlePlugin
    dependsOn installRealm
    group = 'Install'
    description = 'Install the Realm library and Gradle plugin into mavenLocal()'
}

task assembleExamples(type:GradleBuild) {
    dependsOn installGradlePlugin
    dependsOn installRealm
    group = 'Build'
    description = 'Assemble the Realm examples'
    buildFile = file('examples/build.gradle')
    tasks = ['assemble']
}

task monkeyExamples(type:GradleBuild) {
    dependsOn installGradlePlugin
    dependsOn installRealm
    group = 'Build'
    description = 'Run the monkey tests on the Realm examples'
    buildFile = file('examples/build.gradle')
    tasks = ['monkeyRelease']
}

task javadoc(type:GradleBuild) {
    description = 'Generate the Javadoc Jar for the Realm project'
    group = 'Docs'
    buildFile = file('realm/build.gradle')
    tasks = ['javadocJar']
    configure copyProperties
}

task createLatestJavadocRedirectFile(type: Copy) {
    description = 'Redirects from /java/latest/ to correct version'
    from 'realm/templates'
    into "$buildDir/outputs/doc_redirects/java_latest"
    include 'redirect.html.template'
    rename { file -> 'index.html' }
    expand(title: "Realm Java ${currentVersion}", url: "../${currentVersion}/index.html")
}

task createLatestKotlindocRedirectFile(type: Copy) {
    description = 'Redirects from /kotlin/latest/ to correct version'
    from 'realm/templates'
    into "$buildDir/outputs/doc_redirects/kotlin_latest"
    include 'redirect.html.template'
    rename { file -> 'index.html' }
    expand(title: "Kotlin Extensions ${currentVersion}", url: "../${currentVersion}/index.html")
}

task createKotlinRootRedirectFile(type: Copy) {
    description = 'Redirects from /kotlin/<version>/ to /kotlin/<version>/kotlin-extensions, which is the real root folder'
    from 'realm/templates'
    into "$buildDir/outputs/doc_redirects/kotlin_root"
    include 'redirect.html.template'
    rename { file -> 'index.html' }
    expand(title: "Kotlin Extensions ${currentVersion}", url: "./kotlin-extensions/index.html")
}

task uploadJavadoc {
    group = 'Release'
    description = 'Upload Java and Kotlin docs to S3'
    dependsOn javadoc
    dependsOn createLatestJavadocRedirectFile
    dependsOn createLatestKotlindocRedirectFile
    dependsOn createKotlinRootRedirectFile

    doLast {
        def awsAccessKey = getPropertyValueOrThrow("SDK_DOCS_AWS_ACCESS_KEY")
        def awsSecretKey = getPropertyValueOrThrow("SDK_DOCS_AWS_SECRET_KEY")

        // Upload the versioned folder of the docs
        exec {
            commandLine 's3cmd', 'put', '--recursive', '--acl-public', "--access_key=${awsAccessKey}", "--secret_key=${awsSecretKey}", 'realm/realm-library/build/docs/javadoc/', "s3://realm-sdks/realm-sdks/java/${currentVersion}/"
        }
        exec {
            commandLine 's3cmd', 'put', '--recursive', '--acl-public', "--access_key=${awsAccessKey}", "--secret_key=${awsSecretKey}", 'realm/kotlin-extensions/build/docs/', "s3://realm-sdks/realm-sdks/kotlin/${currentVersion}/"
        }

        // Upload automatic redirect for Kotlin extensions, since the directory structure created
        // by Dokka only have a style.css in the root dir.
        exec {
            commandLine 's3cmd', 'put', '--acl-public', "--access_key=${awsAccessKey}", "--secret_key=${awsSecretKey}", "$buildDir/outputs/doc_redirects/kotlin_root/index.html", "s3://realm-sdks/realm-sdks/kotlin/${currentVersion}/index.html"
        }

        // Upload redirects to /latest end point so it points to the just uploaded version
        exec {
            commandLine 's3cmd', 'put', '--acl-public', "--access_key=${awsAccessKey}", "--secret_key=${awsSecretKey}", "$buildDir/outputs/doc_redirects/java_latest/index.html", "s3://realm-sdks/realm-sdks/java/latest/index.html"
        }
        exec {
            commandLine 's3cmd', 'put', '--acl-public', "--access_key=${awsAccessKey}", "--secret_key=${awsSecretKey}", "$buildDir/outputs/doc_redirects/kotlin_latest/index.html", "s3://realm-sdks/realm-sdks/kotlin/latest/index.html"
        }
    }
}

task sourcesJar(type:GradleBuild) {
    description = 'Generate the sources Jar for the Realm project'
    group = 'Docs'
    buildFile = file('realm/build.gradle')
    tasks = ['sourcesJar']
    configure copyProperties
}

task assemble {
    group 'Build'
    description = 'Build Realm, the Gradle plugin and the examples'
    dependsOn assembleExamples
}

task distributionJniUnstrippedPackage(type:Zip) {
    description = 'Generate native libs package with debug symbols'
    dependsOn assembleRealm

    group = 'Artifact'
    archiveName = "realm-java-jni-libs-unstripped-${currentVersion}.zip"
    destinationDir = file("${buildDir}/outputs/distribution")

    from("realm/realm-library/build/outputs/jniLibs-unstripped") {
        include '**/*.so'
    }
}

task cleanRealm(type:GradleBuild) {
    description = 'Clean the Realm project'
    group = 'Clean'
    buildFile = file('realm/build.gradle')
    tasks = ['clean']
    configure copyProperties
}

task cleanGradlePlugin(type:GradleBuild) {
    description = 'Clean the Realm Gradle plugin project'
    group = 'Clean'
    buildFile = file('gradle-plugin/build.gradle')
    tasks = ['clean']
}

task cleanExamples(type:GradleBuild) {
    description = 'Clean the Realm examples'
    group = 'Clean'
    buildFile = file('examples/build.gradle')
    tasks = ['clean']
}

task cleanLocalMavenRepos(type:Delete) {
    description = 'Remove any Realm artifacts from the local Maven repositories'
    group = 'Clean'
    delete "${System.env.HOME}/.m2/repository/io/realm"
}

task clean {
    description = 'Perform all the other clean tasks'
    group = 'Clean'
    cleanLocalMavenRepos.dependsOn cleanRealm
    cleanLocalMavenRepos.dependsOn cleanGradlePlugin
    cleanLocalMavenRepos.dependsOn cleanExamples
    dependsOn cleanLocalMavenRepos
}

task manualClean {
    description = 'Clean build files without using clean tasks defined in sub projects'
    group = 'Clean'

    doLast {
        // clean 'build' directories
        exec {
            workingDir "${rootDir}"
            commandLine 'find', '.', '-type', 'd', '-name', 'build', '-print', '-exec', 'rm', '-rf', '{}', ';', '-prune'
        }

        // clean '.externalNativeBuild' directories
        exec {
            workingDir "${rootDir}"
            commandLine 'find', '.', '-type', 'd', '-name', '.externalNativeBuild', '-print', '-exec', 'rm', '-rf', '{}', ';', '-prune'
        }

        // clean '.gradle' directories except one in the root
        exec {
            workingDir "${rootDir}"
            commandLine 'find', '.', '-mindepth', '2', '-type', 'd', '-name', '.gradle', '-print', '-exec', 'rm', '-rf', '{}', ';', '-prune'
        }

        // clean ${System.env.HOME}/.m2/repository/io/realm
        exec {
            workingDir "${rootDir}"
            commandLine 'sh', '-c', "echo \"${System.env.HOME}/.m2/repository/io/realm\" && rm -rf \"${System.env.HOME}/.m2/repository/io/realm\""
        }
    }
}

task uploadDistributionPackage {
    group = 'Release'
    description = 'Upload the distribution package to S3'
    dependsOn distributionJniUnstrippedPackage
    def s3AccessKey = "${ -> getPropertyValueOrThrow('REALM_S3_ACCESS_KEY')}"
    def s3SecretKey = "${ -> getPropertyValueOrThrow('REALM_S3_SECRET_KEY')}"
    doLast {
        exec {
            workingDir "${buildDir}/outputs/distribution/"
            commandLine 's3cmd', "--access_key=${s3AccessKey}", "--secret_key=${s3SecretKey}", 'put', "realm-java-jni-libs-unstripped-${currentVersion}.zip", 's3://static.realm.io/downloads/java/'
        }
    }
}

task uploadUpdateVersion(type: Exec) {
    group = 'Release'
    description = 'Update the file on S3 containing the latest version'
    def s3AccessKey = "${ -> getPropertyValueOrThrow('REALM_S3_ACCESS_KEY')}"
    def s3SecretKey = "${ -> getPropertyValueOrThrow('REALM_S3_SECRET_KEY')}"
    commandLine 's3cmd', "--access_key=${s3AccessKey}", "--secret_key=${s3SecretKey}", 'put', "${rootDir}/version.txt", 's3://static.realm.io/update/java'
}

task distribute {
    group = 'Release'
    description = 'Distribute release artifacts to S3'
    dependsOn uploadDistributionPackage
    dependsOn uploadUpdateVersion
}

task bintrayRealm(type: GradleBuild) {
    description = 'Publish the Realm AAR and AP to Bintray'
    group = 'Publishing'
    buildFile = file('realm/build.gradle')
    tasks = ['bintrayUploadAll']
    startParameter.projectProperties = gradle.startParameter.projectProperties
    configure copyProperties
}

task bintrayAnnotations(type: GradleBuild) {
    description = 'Publish the Realm Annotations to Bintray'
    group = 'Publishing'
    buildFile = file('realm-annotations/build.gradle')
    startParameter.projectProperties = gradle.startParameter.projectProperties
    tasks = ['bintrayUpload']
}

task bintrayGradlePlugin(type: GradleBuild) {
    description = 'Publish the Realm Gradle Plugin to Bintray'
    group = 'Publishing'
    buildFile = file('gradle-plugin/build.gradle')
    startParameter.projectProperties = gradle.startParameter.projectProperties
    tasks = ['bintrayUpload']
}

task bintrayTransformer(type: GradleBuild) {
    description = 'Publish the Realm Transformer to Bintray'
    group = 'Publishing'
    buildFile = file('realm-transformer/build.gradle')
    startParameter.projectProperties = gradle.startParameter.projectProperties
    tasks = ['bintrayUpload']
}

import groovy.json.JsonSlurper
def checkPackageIsReady(String packageName, String version) {
    // See https://bintray.com/docs/api/#_get_version
    def userName = project.findProperty('bintrayUser') ?: 'noUser'
    def accessKey = project.findProperty('bintrayKey') ?: 'noKey'
    def result = new ByteArrayOutputStream()
    exec {
        commandLine 'curl',
                '-X',
                'GET',
                '-u',
                "${userName}:${accessKey}",
                "https://api.bintray.com/packages/realm/maven/$packageName/versions/$version"
        standardOutput = result
    }
    def parser = new JsonSlurper()
    def commandlineResponse = result.toString()
    def json = parser.parseText(commandlineResponse)
    if (json["published"] != false) {
        throw new GradleException("$packageName was not ready to be published: $commandlineResponse")
    }
}

int publishPackage(String packageName, String version) {
    // See https://bintray.com/docs/api/#_publish_discard_uploaded_content
    def userName = project.findProperty('bintrayUser') ?: 'noUser'
    def accessKey = project.findProperty('bintrayKey') ?: 'noKey'
    def result = new ByteArrayOutputStream()
    exec {
        commandLine 'curl',
                '-X',
                'POST',
                '-u',
                "${userName}:${accessKey}",
                "https://api.bintray.com/content/realm/maven/$packageName/$version/publish"
        standardOutput = result
    }
    def parser = new JsonSlurper()
    def commandlineResponse = result.toString()
    println "$commandlineResponse"
    def json = parser.parseText(commandlineResponse)
    if (!json.keySet().contains('files')) {
        throw new GradleException("$packageName was not correctly published: $commandlineResponse")
    }
    return json['files']
}

task bintrayUpload {
    description = 'Publish all the Realm artifacts to Bintray'
    group = 'Publishing'
    dependsOn bintrayRealm
    dependsOn bintrayAnnotations
    dependsOn bintrayGradlePlugin
    dependsOn bintrayTransformer

    doLast {
        // All the packages we want to release
        def packages = [ "realm-annotations",
                         "realm-transformer",
                         "realm-annotations-processor",
                         "realm-android-library",
                         "realm-android-library-object-server",
                         "realm-android-kotlin-extensions",
                         "realm-android-kotlin-extensions-object-server",
                         "realm-gradle-plugin" ]

        // Number of files we expect to have been released. If this
        // does not happen, an error is thrown and manual intervention
        // is needed.
        def expectedFilesReleasedCount = 24

        // Check that all packages are available on BinTray before publishing them
        // This makes it possible to quickly release them using the Web UI if
        // anything goes wrong.
        packages.each {pckg ->
            checkPackageIsReady(pckg, currentVersion);
        }

        // Once we verified all packages are ready, we release them while keeping
        // track of the number of released files.
        def releasedFilesCount = 0
        packages.each {pckg ->
            releasedFilesCount += publishPackage(pckg, currentVersion);
        }
        if (releasedFilesCount != expectedFilesReleasedCount) {
            throw new GradleException("Something went wrong when releasing on BinTray. Number of files did not match the expected: $releasedFilesCount vs. $expectedFilesReleasedCount")
        }
    }
}

task ojoRealm(type: GradleBuild) {
    description = 'Publish the Realm AAR and AP SNAPSHOT to Bintray'
    group = 'Publishing'
    buildFile = file('realm/build.gradle')
    tasks = ['ojoUpload']
    startParameter.projectProperties = gradle.startParameter.projectProperties
    configure copyProperties
}

task ojoAnnotations(type: GradleBuild) {
    description = 'Publish the Realm Annotations SNAPSHOT to Bintray'
    group = 'Publishing'
    buildFile = file('realm-annotations/build.gradle')
    startParameter.projectProperties = gradle.startParameter.projectProperties
    tasks = ['artifactoryPublish']
}

task ojoGradlePlugin(type: GradleBuild) {
    description = 'Publish the Realm Gradle Plugin SNAPSHOT to Bintray'
    group = 'Publishing'
    buildFile = file('gradle-plugin/build.gradle')
    startParameter.projectProperties = gradle.startParameter.projectProperties
    tasks = ['artifactoryPublish']
}

task ojoTransformer(type: GradleBuild) {
    description = 'Publish the Realm Transformer SNAPSHOT to Bintray'
    group = 'Publishing'
    buildFile = file('realm-transformer/build.gradle')
    startParameter.projectProperties = gradle.startParameter.projectProperties
    tasks = ['artifactoryPublish']
}

task ojoUpload {
    description = 'Publish all the Realm SNAPSHOT artifacts to OJO'
    group = 'Publishing'
    dependsOn ojoRealm
    dependsOn ojoAnnotations
    dependsOn ojoGradlePlugin
    dependsOn ojoTransformer
}

// This is just a placeholder for the release plugin
task build {}

release {
    push = false
    versionSuffix = '-SNAPSHOT'
    tagPrefix = 'v'
}<|MERGE_RESOLUTION|>--- conflicted
+++ resolved
@@ -40,13 +40,8 @@
     if (project.hasProperty('s3cfg')) {
         startParameter.projectProperties += [s3cfg: project.getProperty('s3cfg')]
     }
-<<<<<<< HEAD
-    if (project.hasProperty('disableLTO')) {
-        startParameter.projectProperties += [disableLTO: project.getProperty('disableLTO')]
-=======
     if (project.hasProperty('enableLTO')) {
         startParameter.projectProperties += [enableLTO: project.getProperty('enableLTO')]
->>>>>>> 69645158
     }
 }
 
