/*
 * Copyright 2014-2017 Realm Inc.
 *
 * Licensed under the Apache License, Version 2.0 (the "License");
 * you may not use this file except in compliance with the License.
 * You may obtain a copy of the License at
 *
 * http://www.apache.org/licenses/LICENSE-2.0
 *
 * Unless required by applicable law or agreed to in writing, software
 * distributed under the License is distributed on an "AS IS" BASIS,
 * WITHOUT WARRANTIES OR CONDITIONS OF ANY KIND, either express or implied.
 * See the License for the specific language governing permissions and
 * limitations under the License.
 */

package io.realm.processor;

import com.google.testing.compile.JavaFileObjects;

import org.junit.Ignore;
import org.junit.Test;

import java.io.IOException;
import java.util.Arrays;

import javax.tools.JavaFileObject;

import static com.google.common.truth.Truth.assertAbout;
import static com.google.testing.compile.JavaSourceSubjectFactory.javaSource;
import static com.google.testing.compile.JavaSourcesSubjectFactory.javaSources;


public class RealmProcessorTest {
    private final JavaFileObject simpleModel = JavaFileObjects.forResource("some/test/Simple.java");
    private final JavaFileObject simpleProxy = JavaFileObjects.forResource("io/realm/some_test_SimpleRealmProxy.java");
    private final JavaFileObject allTypesModel = JavaFileObjects.forResource("some/test/AllTypes.java");
    private final JavaFileObject allTypesProxy = JavaFileObjects.forResource("io/realm/some_test_AllTypesRealmProxy.java");
    private final JavaFileObject allTypesDefaultModule = JavaFileObjects.forResource("io/realm/DefaultRealmModule.java");
    private final JavaFileObject allTypesDefaultMediator = JavaFileObjects.forResource("io/realm/DefaultRealmModuleMediator.java");
    private final JavaFileObject booleansModel = JavaFileObjects.forResource("some/test/Booleans.java");
    private final JavaFileObject booleansProxy = JavaFileObjects.forResource("io/realm/some_test_BooleansRealmProxy.java");
    private final JavaFileObject emptyModel = JavaFileObjects.forResource("some/test/Empty.java");
    private final JavaFileObject finalModel = JavaFileObjects.forResource("some/test/Final.java");
    private final JavaFileObject transientModel = JavaFileObjects.forResource("some/test/Transient.java");
    private final JavaFileObject volatileModel = JavaFileObjects.forResource("some/test/Volatile.java");
    private final JavaFileObject fieldNamesModel = JavaFileObjects.forResource("some/test/FieldNames.java");
    private final JavaFileObject customAccessorModel = JavaFileObjects.forResource("some/test/CustomAccessor.java");
    private final JavaFileObject nullTypesModel = JavaFileObjects.forResource("some/test/NullTypes.java");
    private final JavaFileObject nullTypesProxy = JavaFileObjects.forResource("io/realm/some_test_NullTypesRealmProxy.java");
    private final JavaFileObject missingGenericTypeModel = JavaFileObjects.forResource("some/test/MissingGenericType.java");
    private final JavaFileObject conflictingFieldNameModel = JavaFileObjects.forResource("some/test/ConflictingFieldName.java");
    private final JavaFileObject invalidRealmModelModel_1 = JavaFileObjects.forResource("some/test/InvalidModelRealmModel_1.java");
    private final JavaFileObject invalidRealmModelModel_2 = JavaFileObjects.forResource("some/test/InvalidModelRealmModel_2.java");
    private final JavaFileObject invalidRealmModelModel_3 = JavaFileObjects.forResource("some/test/InvalidModelRealmModel_3.java");
    private final JavaFileObject ValidModelPojo_ExtendingRealmObject = JavaFileObjects.forResource("some/test/ValidModelRealmModel_ExtendingRealmObject.java");
    private final JavaFileObject UseExtendRealmList = JavaFileObjects.forResource("some/test/UseExtendRealmList.java");
    private final JavaFileObject SimpleRealmModel = JavaFileObjects.forResource("some/test/SimpleRealmModel.java");
    private final JavaFileObject customInterface = JavaFileObjects.forResource("some/test/CustomInterface.java");
    private final JavaFileObject nonLatinName = JavaFileObjects.forResource("some/test/ÁrvíztűrőTükörfúrógép.java");

    @Test
    public void compileSimpleFile() {
        assertAbout(javaSource())
                .that(simpleModel)
                .compilesWithoutError();
    }

    @Test
    public void compileProcessedSimpleFile() {
        assertAbout(javaSource())
                .that(simpleModel)
                .processedWith(new RealmProcessor())
                .compilesWithoutError();
    }

    @Test
    public void compileProcessedEmptyFile() {
        assertAbout(javaSource())
                .that(emptyModel)
                .processedWith(new RealmProcessor())
                .failsToCompile();
    }

    @Ignore("Disabled because it does not seem to find the generated interface file")
    @Test
    public void compileSimpleProxyFile() {
        assertAbout(javaSource())
                .that(simpleProxy)
                .compilesWithoutError();
    }

    @Test
    public void compareProcessedSimpleFile() {
        assertAbout(javaSource())
                .that(simpleModel)
                .processedWith(new RealmProcessor())
                .compilesWithoutError()
                .and()
                .generatesSources(simpleProxy);
    }

    @Test
    public void compileProcessedNullTypesFile() {
        assertAbout(javaSource())
                .that(nullTypesModel)
                .processedWith(new RealmProcessor())
                .compilesWithoutError();
    }

    @Test
    public void compareProcessedNullTypesFile() {
        assertAbout(javaSource())
                .that(nullTypesModel)
                .processedWith(new RealmProcessor())
                .compilesWithoutError()
                .and()
                .generatesSources(nullTypesProxy);
    }

    @Test
    public void compileAllTypesFile() {
        assertAbout(javaSource())
                .that(allTypesModel)
                .compilesWithoutError();
    }

    @Test
    public void compileProcessedAllTypesFile() {
<<<<<<< HEAD
        assertAbout(javaSource())
                .that(allTypesModel)
=======
        ASSERT.about(javaSources())
                .that(Arrays.asList(allTypesModel, simpleModel))
>>>>>>> 6261a201
                .processedWith(new RealmProcessor())
                .compilesWithoutError();
    }

    @Test
    public void compileAllTypesProxyFile() {
        assertAbout(javaSource())
                .that(allTypesModel)
                .compilesWithoutError();
    }

    @Test
    public void compareProcessedAllTypesFile() {
<<<<<<< HEAD
        assertAbout(javaSource())
                .that(allTypesModel)
=======
        ASSERT.about(javaSources())
                .that(Arrays.asList(allTypesModel, simpleModel))
>>>>>>> 6261a201
                .processedWith(new RealmProcessor())
                .compilesWithoutError()
                .and()
                .generatesSources(allTypesDefaultModule);
    }

    @Test
    public void compileAppModuleCustomClasses() {
<<<<<<< HEAD
        assertAbout(javaSources())
                .that(Arrays.asList(allTypesModel, JavaFileObjects.forResource("some/test/AppModuleCustomClasses.java")))
=======
        ASSERT.about(javaSources())
                .that(Arrays.asList(allTypesModel, simpleModel, JavaFileObjects.forResource("some/test/AppModuleCustomClasses.java")))
>>>>>>> 6261a201
                .processedWith(new RealmProcessor())
                .compilesWithoutError();
    }

    @Test
    public void compileAppModuleAllClasses() {
<<<<<<< HEAD
        assertAbout(javaSources())
                .that(Arrays.asList(allTypesModel, JavaFileObjects.forResource("some/test/AppModuleAllClasses.java")))
=======
        ASSERT.about(javaSources())
                .that(Arrays.asList(allTypesModel, simpleModel, JavaFileObjects.forResource("some/test/AppModuleAllClasses.java")))
>>>>>>> 6261a201
                .processedWith(new RealmProcessor())
                .compilesWithoutError();
    }

    @Test
    public void compileLibraryModulesAllClasses() {
<<<<<<< HEAD
        assertAbout(javaSources())
                .that(Arrays.asList(allTypesModel, JavaFileObjects.forResource("some/test/LibraryModuleAllClasses.java")))
=======
        ASSERT.about(javaSources())
                .that(Arrays.asList(allTypesModel, simpleModel, JavaFileObjects.forResource("some/test/LibraryModuleAllClasses.java")))
>>>>>>> 6261a201
                .processedWith(new RealmProcessor())
                .compilesWithoutError();
    }

    @Test
    public void compileLibraryModulesCustomClasses() {
<<<<<<< HEAD
        assertAbout(javaSources())
                .that(Arrays.asList(allTypesModel, JavaFileObjects.forResource("some/test/LibraryModuleCustomClasses.java")))
=======
        ASSERT.about(javaSources())
                .that(Arrays.asList(allTypesModel, simpleModel, JavaFileObjects.forResource("some/test/LibraryModuleCustomClasses.java")))
>>>>>>> 6261a201
                .processedWith(new RealmProcessor())
                .compilesWithoutError();
    }

    @Test
    public void compileAppModuleMixedParametersFail() {
        assertAbout(javaSources())
                .that(Arrays.asList(allTypesModel, JavaFileObjects.forResource(
                        "some/test/InvalidAllTypesModuleMixedParameters.java")))
                .processedWith(new RealmProcessor())
                .failsToCompile();
    }

    @Test
    public void compileAppModuleWrongTypeFail() {
        assertAbout(javaSources())
                .that(Arrays.asList(allTypesModel, JavaFileObjects.forResource(
                        "some/test/InvalidAllTypesModuleWrongType.java")))
                .processedWith(new RealmProcessor())
                .failsToCompile();
    }

    @Test
    public void compileLibraryModuleMixedParametersFail() {
        assertAbout(javaSources())
                .that(Arrays.asList(allTypesModel, JavaFileObjects.forResource("some/test/InvalidLibraryModuleMixedParameters.java")))
                .processedWith(new RealmProcessor())
                .failsToCompile();
    }

    @Test
    public void compileLibraryModuleWrongTypeFail() {
        assertAbout(javaSources())
                .that(Arrays.asList(allTypesModel, JavaFileObjects.forResource("some/test/InvalidLibraryModuleWrongType.java")))
                .processedWith(new RealmProcessor())
                .failsToCompile();
    }

    @Test
    public void compileBooleanFile() {
        assertAbout(javaSource())
                .that(booleansModel)
                .compilesWithoutError();
    }

    @Test
    public void compileProcessedBooleansFile() {
        assertAbout(javaSource())
                .that(booleansModel)
                .processedWith(new RealmProcessor())
                .compilesWithoutError();
    }

    @Test
    public void compileBooleansProxyFile() {
        assertAbout(javaSource())
                .that(booleansModel)
                .compilesWithoutError();
    }

    @Test
    public void compareProcessedBooleansFile() {
        assertAbout(javaSource())
                .that(booleansModel)
                .processedWith(new RealmProcessor())
                .compilesWithoutError()
                .and()
                .generatesSources(booleansProxy);
    }

    @Test
    public void compileMissingGenericType() {
        assertAbout(javaSource())
                .that(missingGenericTypeModel)
                .processedWith(new RealmProcessor())
                .failsToCompile();
    }

    @Test
    @Ignore("Disabled because it does not find the generated Interface file")
    public void compileFieldNamesFiles() {
        assertAbout(javaSource())
                .that(fieldNamesModel)
                .processedWith(new RealmProcessor())
                .compilesWithoutError();
    }

    @Test
    public void compileCustomAccessor() {
        assertAbout(javaSource())
                .that(customAccessorModel)
                .processedWith(new RealmProcessor())
                .failsToCompile();
    }

    // Supported "Index" annotation types
    @Test
    public void compileIndexTypes() throws IOException {
        final String[] validIndexFieldTypes = {"byte", "short", "int", "long", "boolean", "String", "java.util.Date",
                "Byte", "Short", "Integer", "Long", "Boolean"};

        for (String fieldType : validIndexFieldTypes) {
            RealmSyntheticTestClass javaFileObject =
                    new RealmSyntheticTestClass.Builder().name("ValidIndexType").field("testField", fieldType, "Index").build();
            assertAbout(javaSource())
                    .that(javaFileObject)
                    .processedWith(new RealmProcessor())
                    .compilesWithoutError();
        }
    }

    // Unsupported "Index" annotation types
    @Test
    public void compileInvalidIndexTypes() throws IOException {
        final String[] invalidIndexFieldTypes = {"float", "double", "byte[]", "Simple", "RealmList", "Float", "Double"};

        for (String fieldType : invalidIndexFieldTypes) {
            RealmSyntheticTestClass javaFileObject =
                    new RealmSyntheticTestClass.Builder().name("InvalidIndexType").field("testField", fieldType, "Index").build();
            assertAbout(javaSource())
                    .that(javaFileObject)
                    .processedWith(new RealmProcessor())
                    .failsToCompile();
        }
    }

    // Supported "PrimaryKey" annotation types
    @Test
    public void compilePrimaryKeyTypes() throws IOException {
        final String[] validPrimaryKeyFieldTypes = {"byte", "short", "int", "long", "String", "Byte", "Short", "Integer", "Long"};

        for (String fieldType : validPrimaryKeyFieldTypes) {
            RealmSyntheticTestClass javaFileObject =
                    new RealmSyntheticTestClass.Builder().name("ValidPrimaryKeyType").field("testField", fieldType, "PrimaryKey").build();
            assertAbout(javaSource())
                    .that(javaFileObject)
                    .processedWith(new RealmProcessor())
                    .compilesWithoutError();
        }
    }

    // Unsupported "PrimaryKey" annotation types
    @Test
    public void compileInvalidPrimaryKeyTypes() throws IOException {
        final String[] invalidPrimaryKeyFieldTypes = {"boolean", "java.util.Date", "Simple", "RealmList<Simple>", "Boolean"};

        for (String fieldType : invalidPrimaryKeyFieldTypes) {
            RealmSyntheticTestClass javaFileObject =
                    new RealmSyntheticTestClass.Builder().name("InvalidPrimaryKeyType").field("testField", fieldType, "PrimaryKey").build();
            assertAbout(javaSource())
                    .that(javaFileObject)
                    .processedWith(new RealmProcessor())
                    .failsToCompile();
        }
    }

    // Supported "Required" annotation types
    @Test
    public void compileRequiredTypes() throws IOException {
        final String[] validPrimaryKeyFieldTypes = {"Byte", "Short", "Integer", "Long", "String",
                "Float", "Double", "Boolean", "java.util.Date"};

        for (String fieldType : validPrimaryKeyFieldTypes) {
            RealmSyntheticTestClass javaFileObject =
                    new RealmSyntheticTestClass.Builder().name("ValidRequiredType").field("testField", fieldType, "Required").build();
            assertAbout(javaSource())
                    .that(javaFileObject)
                    .processedWith(new RealmProcessor())
                    .compilesWithoutError();
        }
    }

    // Not supported "Required" annotation types
    @Test
    public void compileInvalidRequiredTypes() throws IOException {
        final String[] invalidRequiredAnnotationFieldTypes = {"byte", "short", "int", "long", "float", "double",
                "boolean", "RealmList<Simple>", "Simple"};

        for (String fieldType : invalidRequiredAnnotationFieldTypes) {
            RealmSyntheticTestClass javaFileObject = new RealmSyntheticTestClass.Builder()
                    .name("InvalidRequiredType")
                    .field("testField", fieldType, "Required")
                    .build();
            assertAbout(javaSources())
                    .that(Arrays.asList(simpleModel, javaFileObject))
                    .processedWith(new RealmProcessor())
                    .failsToCompile();
        }
    }

    @Test
    public void compileConflictingFieldName() {
        assertAbout(javaSource())
                .that(conflictingFieldNameModel)
                .processedWith(new RealmProcessor())
                .compilesWithoutError();
    }

    @Test
    public void failOnFinalFields() {
        assertAbout(javaSource())
                .that(finalModel)
                .processedWith(new RealmProcessor())
                .failsToCompile();
    }

    @Test
    public void compileTransientFields() {
        assertAbout(javaSource())
                .that(transientModel)
                .processedWith(new RealmProcessor())
                .compilesWithoutError();
    }

    @Test
    public void failOnVolatileFields() {
        assertAbout(javaSource())
                .that(volatileModel)
                .processedWith(new RealmProcessor())
                .failsToCompile();
    }

    // annotation without implementing RealmModel interface
    @Test
    public void failOnInvalidRealmModel_1() {
        assertAbout(javaSource())
                .that(invalidRealmModelModel_1)
                .processedWith(new RealmProcessor())
                .failsToCompile();
    }

    // it's not allowed to extend from another RealmObject
    @Test
    public void failOnInvalidRealmModel_2() {
        assertAbout(javaSource())
                .that(invalidRealmModelModel_2)
                .processedWith(new RealmProcessor())
                .failsToCompile();
    }

    // it's not allowed to extend from another RealmObject
    @Test
    public void failOnInvalidRealmModel_3() {
        assertAbout(javaSource())
                .that(invalidRealmModelModel_3)
                .processedWith(new RealmProcessor())
                .failsToCompile();
    }

    @Test
    public void validRealmModelUsingInheritance() {
        assertAbout(javaSource())
                .that(ValidModelPojo_ExtendingRealmObject)
                .processedWith(new RealmProcessor())
                .compilesWithoutError();
    }

    @Test
    public void canNotInheritRealmList() {
        assertAbout(javaSource())
                .that(UseExtendRealmList)
                .processedWith(new RealmProcessor())
                .failsToCompile();
    }

    @Test
    public void compileWithRealmModelFieldInReamlModel() {
        assertAbout(javaSource())
                .that(SimpleRealmModel)
                .processedWith(new RealmProcessor())
                .compilesWithoutError();
    }

    @Test
    public void compileWithInterfaceForList() {
        assertAbout(javaSources())
                .that(Arrays.asList(JavaFileObjects.forResource("some/test/InterfaceList.java"), customInterface))
                .processedWith(new RealmProcessor())
                .failsToCompile();
    }

    @Test
    public void compileWithInterfaceForObject() {
        assertAbout(javaSources())
                .that(Arrays.asList(JavaFileObjects.forResource("some/test/InterfaceObjectReference.java"), customInterface))
                .processedWith(new RealmProcessor())
                .failsToCompile();
    }

    @Test
    public void compareNonLatinName() {
        assertAbout(javaSource())
                .that(nonLatinName)
                .processedWith(new RealmProcessor())
                .compilesWithoutError();
    }
}<|MERGE_RESOLUTION|>--- conflicted
+++ resolved
@@ -127,33 +127,23 @@
 
     @Test
     public void compileProcessedAllTypesFile() {
-<<<<<<< HEAD
+        assertAbout(javaSources())
+                .that(Arrays.asList(allTypesModel, simpleModel))
+                .processedWith(new RealmProcessor())
+                .compilesWithoutError();
+    }
+
+    @Test
+    public void compileAllTypesProxyFile() {
         assertAbout(javaSource())
                 .that(allTypesModel)
-=======
-        ASSERT.about(javaSources())
+                .compilesWithoutError();
+    }
+
+    @Test
+    public void compareProcessedAllTypesFile() {
+        assertAbout(javaSources())
                 .that(Arrays.asList(allTypesModel, simpleModel))
->>>>>>> 6261a201
-                .processedWith(new RealmProcessor())
-                .compilesWithoutError();
-    }
-
-    @Test
-    public void compileAllTypesProxyFile() {
-        assertAbout(javaSource())
-                .that(allTypesModel)
-                .compilesWithoutError();
-    }
-
-    @Test
-    public void compareProcessedAllTypesFile() {
-<<<<<<< HEAD
-        assertAbout(javaSource())
-                .that(allTypesModel)
-=======
-        ASSERT.about(javaSources())
-                .that(Arrays.asList(allTypesModel, simpleModel))
->>>>>>> 6261a201
                 .processedWith(new RealmProcessor())
                 .compilesWithoutError()
                 .and()
@@ -162,52 +152,32 @@
 
     @Test
     public void compileAppModuleCustomClasses() {
-<<<<<<< HEAD
-        assertAbout(javaSources())
-                .that(Arrays.asList(allTypesModel, JavaFileObjects.forResource("some/test/AppModuleCustomClasses.java")))
-=======
-        ASSERT.about(javaSources())
+        assertAbout(javaSources())
                 .that(Arrays.asList(allTypesModel, simpleModel, JavaFileObjects.forResource("some/test/AppModuleCustomClasses.java")))
->>>>>>> 6261a201
                 .processedWith(new RealmProcessor())
                 .compilesWithoutError();
     }
 
     @Test
     public void compileAppModuleAllClasses() {
-<<<<<<< HEAD
-        assertAbout(javaSources())
-                .that(Arrays.asList(allTypesModel, JavaFileObjects.forResource("some/test/AppModuleAllClasses.java")))
-=======
-        ASSERT.about(javaSources())
+        assertAbout(javaSources())
                 .that(Arrays.asList(allTypesModel, simpleModel, JavaFileObjects.forResource("some/test/AppModuleAllClasses.java")))
->>>>>>> 6261a201
                 .processedWith(new RealmProcessor())
                 .compilesWithoutError();
     }
 
     @Test
     public void compileLibraryModulesAllClasses() {
-<<<<<<< HEAD
-        assertAbout(javaSources())
-                .that(Arrays.asList(allTypesModel, JavaFileObjects.forResource("some/test/LibraryModuleAllClasses.java")))
-=======
-        ASSERT.about(javaSources())
+        assertAbout(javaSources())
                 .that(Arrays.asList(allTypesModel, simpleModel, JavaFileObjects.forResource("some/test/LibraryModuleAllClasses.java")))
->>>>>>> 6261a201
                 .processedWith(new RealmProcessor())
                 .compilesWithoutError();
     }
 
     @Test
     public void compileLibraryModulesCustomClasses() {
-<<<<<<< HEAD
-        assertAbout(javaSources())
-                .that(Arrays.asList(allTypesModel, JavaFileObjects.forResource("some/test/LibraryModuleCustomClasses.java")))
-=======
-        ASSERT.about(javaSources())
+        assertAbout(javaSources())
                 .that(Arrays.asList(allTypesModel, simpleModel, JavaFileObjects.forResource("some/test/LibraryModuleCustomClasses.java")))
->>>>>>> 6261a201
                 .processedWith(new RealmProcessor())
                 .compilesWithoutError();
     }
