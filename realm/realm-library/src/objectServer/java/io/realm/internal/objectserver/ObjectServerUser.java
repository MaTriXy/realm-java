/*
 * Copyright 2016 Realm Inc.
 *
 * Licensed under the Apache License, Version 2.0 (the "License");
 * you may not use this file except in compliance with the License.
 * You may obtain a copy of the License at
 *
 * http://www.apache.org/licenses/LICENSE-2.0
 *
 * Unless required by applicable law or agreed to in writing, software
 * distributed under the License is distributed on an "AS IS" BASIS,
 * WITHOUT WARRANTIES OR CONDITIONS OF ANY KIND, either express or implied.
 * See the License for the specific language governing permissions and
 * limitations under the License.
 */

package io.realm.internal.objectserver;

import org.json.JSONArray;
import org.json.JSONException;
import org.json.JSONObject;

import java.net.URI;
import java.net.URL;
import java.util.ArrayList;
import java.util.Collection;
import java.util.HashMap;
import java.util.List;
import java.util.Map;

import io.realm.SyncConfiguration;
import io.realm.SyncSession;

/**
 * Internal representation of a user on the Realm Object Server.
 * The public API is defined by {@link io.realm.SyncUser}.
 */
public class ObjectServerUser {

    private final String identity;
    private Token refreshToken;
    private URL authenticationUrl;
    private Map<URI, AccessDescription> realms = new HashMap<URI, AccessDescription>();
    private List<SyncSession> sessions = new ArrayList<SyncSession>();
    private boolean loggedIn;

    /**
     * Create a new Realm Object Server User
     */
    public ObjectServerUser(Token refreshToken, URL authenticationUrl) {
        this.identity = refreshToken.identity();
        this.authenticationUrl = authenticationUrl;
        setRefreshToken(refreshToken);
        this.loggedIn = true;
    }

    private void setRefreshToken(final Token refreshToken) {
        this.refreshToken = refreshToken; // Replace any existing token. TODO re-save the user with latest token.
    }

    /**
     * Checks if the user has access to the given Realm. Being authenticated means that the
     * user is know by the Realm Object Server and have been granted access to the given Realm.
     *
     * Authenticating will happen automatically as part of opening a Realm.
     */
    boolean isAuthenticated(SyncConfiguration configuration) {
        Token token = getAccessToken(configuration.getServerUrl());
        return token != null && token.expiresMs() > System.currentTimeMillis();
    }

    public String toJson() {
        JSONObject obj = new JSONObject();
        try {
            obj.put("authUrl", authenticationUrl);
            obj.put("userToken", refreshToken.toJson());
            JSONArray realmList = new JSONArray();
            for (Map.Entry<URI, AccessDescription> entry : realms.entrySet()) {
                JSONObject token = new JSONObject();
                token.put("uri", entry.getKey().toString());
                token.put("description", entry.getValue().toJson());
                realmList.put(token);
            }
            obj.put("realms", realmList);
            return obj.toString();
        } catch (JSONException e) {
            throw new RuntimeException("Could not convert User to JSON", e);
        }
    }

    public String getIdentity() {
        return identity;
    }

    Token getAccessToken(URI serverUrl) {
        AccessDescription accessDescription = realms.get(serverUrl);
        return (accessDescription != null) ? accessDescription.accessToken : null;
    }

<<<<<<< HEAD
    public void removeAccessToken(URI serverUrl) {
        AccessDescription accessDescription = realms.get(serverUrl);
        if (accessDescription != null) {
            accessDescription.accessToken = null;
        }
=======
    void removeAccessToken(URI serverUrl) {
        realms.remove(serverUrl);
>>>>>>> 1fcb027b
    }

    public void addRealm(URI uri, AccessDescription description) {
        realms.put(uri, description);
    }

    // When a session is started, add it to the user so it can be tracked
    public void addSession(SyncSession session) {
        sessions.add(session);
    }

    /**
     * Adds an access token to this user.
     * <p>
     * An access token is a token granting access to one remote Realm. Access Tokens are normally fetched transparently
     * when opening a Realm, but using this method it is possible to add tokens upfront if they have been fetched or
     * created manually.
     *
     * @param uri {@link java.net.URI} pointing to a remote Realm.
     * @param accessToken
     */
    public void addRealm(URI uri, String accessToken, String localPath, boolean deleteOnLogout) {
        if (uri == null || accessToken == null) {
            throw new IllegalArgumentException("Non-null 'uri' and 'accessToken' required.");
        }
        uri = SyncUtil.getFullServerUrl(uri, identity);

        // Optimistically create a long-lived token with all permissions. If this is incorrect the Object Server
        // will reject it anyway. If tokens are added manually it is up to the user to ensure they are also used
        // correctly.
        Token token = new Token(accessToken, null, uri.toString(), Long.MAX_VALUE, Token.Permission.values());
        addRealm(uri, new AccessDescription(token, localPath, deleteOnLogout));
    }

    public URL getAuthenticationUrl() {
        return authenticationUrl;
    }

    public Token getUserToken() {
        return refreshToken;
    }

    public List<SyncSession> getSessions() {
        return sessions;
    }

    public void clearTokens() {
        realms.clear();
        refreshToken = null;
    }

    public boolean isLoggedIn() {
        return loggedIn;
    }

    // Local Logout means that the user is no longer able to create new sync configurations,
    // nor synchronize changes
    public void localLogout() {
        loggedIn = false;
    }

    @Override
    public boolean equals(Object o) {
        if (this == o) return true;
        if (o == null || getClass() != o.getClass()) return false;

        ObjectServerUser syncUser = (ObjectServerUser) o;

        if (!identity.equals(syncUser.identity)) return false;
        if (!refreshToken.equals(syncUser.refreshToken)) return false;
        if (!authenticationUrl.toString().equals(syncUser.authenticationUrl.toString())) return false;
        return realms.equals(syncUser.realms);

    }

    @Override
    public int hashCode() {
        int result = identity.hashCode();
        result = 31 * result + refreshToken.hashCode();
        result = 31 * result + authenticationUrl.toString().hashCode();
        result = 31 * result + realms.hashCode();
        return result;
    }

    public Collection<AccessDescription> getRealms() {
        return realms.values();
    }

    // Wrapper for all Realm data needed by a User that might get serialized.
    public static class AccessDescription {
        public Token accessToken;
        public String localPath;
        public boolean deleteOnLogout;

        public AccessDescription(Token accessToken, String localPath, boolean deleteOnLogout) {
            this.accessToken = accessToken;
            this.localPath = localPath;
            this.deleteOnLogout = deleteOnLogout;
        }

        public static AccessDescription fromJson(JSONObject json) {
            try {
                Token token = Token.from(json.getJSONObject("accessToken"));
                String localPath = json.getString("localPath");
                boolean deleteOnLogout = json.getBoolean("deleteOnLogout");
                return new AccessDescription(token, localPath, deleteOnLogout);
            } catch (JSONException e) {
                throw new RuntimeException(e);
            }
        }

        public JSONObject toJson() {
            try {
                JSONObject obj = new JSONObject();
                obj.put("accessToken", accessToken.toJson());
                obj.put("localPath", localPath);
                obj.put("deleteOnLogout", deleteOnLogout);
                return obj;
            } catch (JSONException e) {
                throw new RuntimeException(e);
            }
        }

        @Override
        public boolean equals(Object o) {
            if (this == o) return true;
            if (o == null || getClass() != o.getClass()) return false;

            AccessDescription that = (AccessDescription) o;

            if (deleteOnLogout != that.deleteOnLogout) return false;
            if (!accessToken.equals(that.accessToken)) return false;
            return localPath.equals(that.localPath);

        }

        @Override
        public int hashCode() {
            int result = accessToken.hashCode();
            result = 31 * result + localPath.hashCode();
            result = 31 * result + (deleteOnLogout ? 1 : 0);
            return result;
        }
    }
}<|MERGE_RESOLUTION|>--- conflicted
+++ resolved
@@ -97,16 +97,8 @@
         return (accessDescription != null) ? accessDescription.accessToken : null;
     }
 
-<<<<<<< HEAD
-    public void removeAccessToken(URI serverUrl) {
-        AccessDescription accessDescription = realms.get(serverUrl);
-        if (accessDescription != null) {
-            accessDescription.accessToken = null;
-        }
-=======
     void removeAccessToken(URI serverUrl) {
         realms.remove(serverUrl);
->>>>>>> 1fcb027b
     }
 
     public void addRealm(URI uri, AccessDescription description) {
