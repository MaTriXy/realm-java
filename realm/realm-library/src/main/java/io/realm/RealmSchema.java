/*
 * Copyright 2015 Realm Inc.
 *
 * Licensed under the Apache License, Version 2.0 (the "License");
 * you may not use this file except in compliance with the License.
 * You may obtain a copy of the License at
 *
 * http://www.apache.org/licenses/LICENSE-2.0
 *
 * Unless required by applicable law or agreed to in writing, software
 * distributed under the License is distributed on an "AS IS" BASIS,
 * WITHOUT WARRANTIES OR CONDITIONS OF ANY KIND, either express or implied.
 * See the License for the specific language governing permissions and
 * limitations under the License.
 */

package io.realm;

import java.util.HashMap;
import java.util.LinkedHashSet;
import java.util.Map;
import java.util.Set;

import io.realm.internal.ColumnIndices;
import io.realm.internal.ColumnInfo;
import io.realm.internal.Table;
import io.realm.internal.Util;

/**
 * Class for interacting with the Realm schema using a dynamic API. This makes it possible
 * to add, delete and change the classes in the Realm.
 * <p>
 * All changes must happen inside a write transaction for the particular Realm.
 *
 * @see io.realm.RealmMigration
 */
public final class RealmSchema {

    private static final String TABLE_PREFIX = Table.TABLE_PREFIX;
    private static final String EMPTY_STRING_MSG = "Null or empty class names are not allowed";

    // Caches Dynamic Class objects given as Strings to Realm Tables
    private final Map<String, Table> dynamicClassToTable = new HashMap<String, Table>();
    // Caches Class objects (both model classes and proxy classes) to Realm Tables
    private final Map<Class<? extends RealmModel>, Table> classToTable = new HashMap<Class<? extends RealmModel>, Table>();
    // Caches Class objects (both model classes and proxy classes) to their Schema object
    private final Map<Class<? extends RealmModel>, RealmObjectSchema> classToSchema = new HashMap<Class<? extends RealmModel>, RealmObjectSchema>();
    // Caches Class Strings to their Schema object
    private final Map<String, RealmObjectSchema> dynamicClassToSchema = new HashMap<String, RealmObjectSchema>();

    private final BaseRealm realm;
    ColumnIndices columnIndices; // Cached field look up

    /**
     * Creates a wrapper to easily manipulate the current schema of a Realm.
     */
    RealmSchema(BaseRealm realm) {
        this.realm = realm;
    }

    /**
     * Returns the Realm schema for a given class.
     *
     * @param className name of the class
     * @return schema object for that class or {@code null} if the class doesn't exists.
     *
     */
    public RealmObjectSchema get(String className) {
        checkEmpty(className, EMPTY_STRING_MSG);
        String internalClassName = TABLE_PREFIX + className;
        if (realm.sharedRealm.hasTable(internalClassName)) {
            Table table = realm.sharedRealm.getTable(internalClassName);
            RealmObjectSchema.DynamicColumnMap columnIndices = new RealmObjectSchema.DynamicColumnMap(table);
            return new RealmObjectSchema(realm, table, columnIndices);
        } else {
            return null;
        }
    }

    /**
     * Returns the {@link RealmObjectSchema} for all RealmObject classes that can be saved in this Realm.
     *
     * @return the set of all classes in this Realm or no RealmObject classes can be saved in the Realm.
     */
    public Set<RealmObjectSchema> getAll() {
        int tableCount = (int) realm.sharedRealm.size();
        Set<RealmObjectSchema> schemas = new LinkedHashSet<>(tableCount);
        for (int i = 0; i < tableCount; i++) {
            String tableName = realm.sharedRealm.getTableName(i);
            if (Table.isMetaTable(tableName)) {
                continue;
            }
            Table table = realm.sharedRealm.getTable(tableName);
            RealmObjectSchema.DynamicColumnMap columnIndices = new RealmObjectSchema.DynamicColumnMap(table);
            schemas.add(new RealmObjectSchema(realm, table, columnIndices));
        }
        return schemas;
    }

    /**
     * Adds a new class to the Realm.
     *
     * @param className name of the class.
     * @return a Realm schema object for that class.
     */
    public RealmObjectSchema create(String className) {
        checkEmpty(className, EMPTY_STRING_MSG);
        String internalTableName = TABLE_PREFIX + className;
        if (internalTableName.length() > Table.TABLE_MAX_LENGTH) {
            throw new IllegalArgumentException("Class name is to long. Limit is 57 characters: " + className.length());
        }
        if (realm.sharedRealm.hasTable(internalTableName)) {
            throw new IllegalArgumentException("Class already exists: " + className);
        }
        Table table = realm.sharedRealm.getTable(internalTableName);
        RealmObjectSchema.DynamicColumnMap columnIndices = new RealmObjectSchema.DynamicColumnMap(table);
        return new RealmObjectSchema(realm, table, columnIndices);
    }

    /**
     * Removes a class from the Realm. All data will be removed. Removing a class while other classes point
     * to it will throw an {@link IllegalStateException}. Remove those classes or fields first.
     *
     * @param className name of the class to remove.
     */
    public void remove(String className) {
        checkEmpty(className, EMPTY_STRING_MSG);
        String internalTableName = TABLE_PREFIX + className;
        checkHasTable(className, "Cannot remove class because it is not in this Realm: " + className);
        Table table = getTable(className);
        if (table.hasPrimaryKey()) {
            table.setPrimaryKey(null);
        }
        realm.sharedRealm.removeTable(internalTableName);
    }

    /**
     * Renames a class already in the Realm.
     *
     * @param oldClassName old class name.
     * @param newClassName new class name.
     * @return a schema object for renamed class.
     */
    public RealmObjectSchema rename(String oldClassName, String newClassName) {
        checkEmpty(oldClassName, "Class names cannot be empty or null");
        checkEmpty(newClassName, "Class names cannot be empty or null");
        String oldInternalName = TABLE_PREFIX + oldClassName;
        String newInternalName = TABLE_PREFIX + newClassName;
        checkHasTable(oldClassName, "Cannot rename class because it doesn't exist in this Realm: " + oldClassName);
        if (realm.sharedRealm.hasTable(newInternalName)) {
            throw new IllegalArgumentException(oldClassName + " cannot be renamed because the new class already exists: " + newClassName);
        }

        // Check if there is a primary key defined for the old class.
        Table oldTable = getTable(oldClassName);
        String pkField = null;
        if (oldTable.hasPrimaryKey()) {
            pkField = oldTable.getColumnName(oldTable.getPrimaryKey());
            oldTable.setPrimaryKey(null);
        }

        realm.sharedRealm.renameTable(oldInternalName, newInternalName);
        Table table = realm.sharedRealm.getTable(newInternalName);

        // Set the primary key for the new class if necessary
        if (pkField != null) {
            table.setPrimaryKey(pkField);
        }

        RealmObjectSchema.DynamicColumnMap columnIndices = new RealmObjectSchema.DynamicColumnMap(table);
        return new RealmObjectSchema(realm, table, columnIndices);
    }

    /**
     * Checks if a given class already exists in the schema.
     *
     * @param className class name to check.
     * @return {@code true} if the class already exists. {@code false} otherwise.
     */
    public boolean contains(String className) {
        return realm.sharedRealm.hasTable(Table.TABLE_PREFIX + className);
    }

    private void checkEmpty(String str, String error) {
        if (str == null || str.isEmpty()) {
            throw new IllegalArgumentException(error);
        }
    }

    private void checkHasTable(String className, String errorMsg) {
        String internalTableName = TABLE_PREFIX + className;
        if (!realm.sharedRealm.hasTable(internalTableName)) {
            throw new IllegalArgumentException(errorMsg);
        }
    }

    ColumnInfo getColumnInfo(Class<? extends RealmModel> clazz) {
        final ColumnInfo columnInfo = columnIndices.getColumnInfo(clazz);
        if (columnInfo == null) {
            throw new IllegalStateException("No validated schema information found for " + realm.configuration.getSchemaMediator().getTableName(clazz));
        }
        return columnInfo;
    }

    Table getTable(String className) {
        className = Table.TABLE_PREFIX + className;
        Table table = dynamicClassToTable.get(className);
        if (table == null) {
            if (!realm.sharedRealm.hasTable(className)) {
                throw new IllegalArgumentException("The class " + className + " doesn't exist in this Realm.");
            }
            table = realm.sharedRealm.getTable(className);
            dynamicClassToTable.put(className, table);
        }
        return table;
    }

    Table getTable(Class<? extends RealmModel> clazz) {
        Table table = classToTable.get(clazz);
        if (table == null) {
<<<<<<< HEAD
            clazz = Util.getOriginalModelClass(clazz);
            table = realm.sharedRealm.getTable(realm.configuration.getSchemaMediator().getTableName(clazz));
            classToTable.put(clazz, table);
=======
            Class<? extends RealmModel> originalClass = Util.getOriginalModelClass(clazz);
            if (isProxyClass(originalClass, clazz)) {
                // if passed 'clazz' is the proxy, try again with model class
                table = classToTable.get(originalClass);
            }
            if (table == null) {
                table = transaction.getTable(realm.configuration.getSchemaMediator().getTableName(originalClass));
                classToTable.put(originalClass, table);
            }
            if (isProxyClass(originalClass, clazz)) {
                // 'clazz' is the proxy class for 'originalClass'
                classToTable.put(clazz, table);
            }
>>>>>>> 6a4ee815
        }
        return table;
    }

    RealmObjectSchema getSchemaForClass(Class<? extends RealmModel> clazz) {
        RealmObjectSchema classSchema = classToSchema.get(clazz);
        if (classSchema == null) {
<<<<<<< HEAD
            clazz = Util.getOriginalModelClass(clazz);
            Table table = realm.sharedRealm.getTable(realm.configuration.getSchemaMediator().getTableName(clazz));
            classSchema = new RealmObjectSchema(realm, table, columnIndices.getColumnInfo(clazz).getIndicesMap());
            classToSchema.put(clazz, classSchema);
=======
            Class<? extends RealmModel> originalClass = Util.getOriginalModelClass(clazz);
            if (isProxyClass(originalClass, clazz)) {
                // if passed 'clazz' is the proxy, try again with model class
                classSchema = classToSchema.get(originalClass);
            }
            if (classSchema == null) {
                Table table = getTable(clazz);
                classSchema = new RealmObjectSchema(realm, table, columnIndices.getColumnInfo(originalClass).getIndicesMap());
                classToSchema.put(originalClass, classSchema);
            }
            if (isProxyClass(originalClass, clazz)) {
                // 'clazz' is the proxy class for 'originalClass'
                classToSchema.put(clazz, classSchema);
            }
>>>>>>> 6a4ee815
        }
        return classSchema;
    }

    private static boolean isProxyClass(Class<? extends RealmModel> modelClass,
                                        Class<? extends RealmModel> testee) {
        return modelClass != testee;
    }

    RealmObjectSchema getSchemaForClass(String className) {
        className = Table.TABLE_PREFIX + className;
        RealmObjectSchema dynamicSchema = dynamicClassToSchema.get(className);
        if (dynamicSchema == null) {
            if (!realm.sharedRealm.hasTable(className)) {
                throw new IllegalArgumentException("The class " + className + " doesn't exist in this Realm.");
            }
            Table table = realm.sharedRealm.getTable(className);
            RealmObjectSchema.DynamicColumnMap columnIndices = new RealmObjectSchema.DynamicColumnMap(table);
            dynamicSchema = new RealmObjectSchema(realm, table, columnIndices);
            dynamicClassToSchema.put(className, dynamicSchema);
        }
        return dynamicSchema;
    }

    void setColumnIndices(ColumnIndices columnIndices) {
        this.columnIndices = columnIndices;
    }

    static String getSchemaForTable(Table table) {
        return table.getName().substring(Table.TABLE_PREFIX.length());
    }
}<|MERGE_RESOLUTION|>--- conflicted
+++ resolved
@@ -218,25 +218,19 @@
     Table getTable(Class<? extends RealmModel> clazz) {
         Table table = classToTable.get(clazz);
         if (table == null) {
-<<<<<<< HEAD
-            clazz = Util.getOriginalModelClass(clazz);
-            table = realm.sharedRealm.getTable(realm.configuration.getSchemaMediator().getTableName(clazz));
-            classToTable.put(clazz, table);
-=======
             Class<? extends RealmModel> originalClass = Util.getOriginalModelClass(clazz);
             if (isProxyClass(originalClass, clazz)) {
                 // if passed 'clazz' is the proxy, try again with model class
                 table = classToTable.get(originalClass);
             }
             if (table == null) {
-                table = transaction.getTable(realm.configuration.getSchemaMediator().getTableName(originalClass));
+                table = realm.sharedRealm.getTable(realm.configuration.getSchemaMediator().getTableName(originalClass));
                 classToTable.put(originalClass, table);
             }
             if (isProxyClass(originalClass, clazz)) {
                 // 'clazz' is the proxy class for 'originalClass'
                 classToTable.put(clazz, table);
             }
->>>>>>> 6a4ee815
         }
         return table;
     }
@@ -244,12 +238,6 @@
     RealmObjectSchema getSchemaForClass(Class<? extends RealmModel> clazz) {
         RealmObjectSchema classSchema = classToSchema.get(clazz);
         if (classSchema == null) {
-<<<<<<< HEAD
-            clazz = Util.getOriginalModelClass(clazz);
-            Table table = realm.sharedRealm.getTable(realm.configuration.getSchemaMediator().getTableName(clazz));
-            classSchema = new RealmObjectSchema(realm, table, columnIndices.getColumnInfo(clazz).getIndicesMap());
-            classToSchema.put(clazz, classSchema);
-=======
             Class<? extends RealmModel> originalClass = Util.getOriginalModelClass(clazz);
             if (isProxyClass(originalClass, clazz)) {
                 // if passed 'clazz' is the proxy, try again with model class
@@ -264,7 +252,6 @@
                 // 'clazz' is the proxy class for 'originalClass'
                 classToSchema.put(clazz, classSchema);
             }
->>>>>>> 6a4ee815
         }
         return classSchema;
     }
