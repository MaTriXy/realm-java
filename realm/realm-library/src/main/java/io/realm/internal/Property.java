--- conflicted
+++ resolved
@@ -58,22 +58,14 @@
     private static final long nativeFinalizerPtr = nativeGetFinalizerPtr();
 
     Property(String name, RealmFieldType type, boolean isPrimary, boolean isIndexed, boolean isRequired) {
-<<<<<<< HEAD
-        this.nativePtr = nativeCreatePersistedProperty(name, type.getNativeValue(), isPrimary, isIndexed, !isRequired);
-=======
-        this.nativePtr = nativeCreateProperty(name, convertFromRealmFieldType(type, isRequired), isPrimary, isIndexed);
->>>>>>> f2144d4c
+        this.nativePtr = nativeCreatePersistedProperty(name, convertFromRealmFieldType(type, isRequired), isPrimary, isIndexed);
         NativeContext.dummyContext.addReference(this);
     }
 
     Property(String name, RealmFieldType type, String linkedClassName) {
-<<<<<<< HEAD
-        this.nativePtr = nativeCreatePersistedLinkProperty(name, type.getNativeValue(), linkedClassName);
-=======
         // Ignore the isRequired when creating the linking property.
         int propertyType = convertFromRealmFieldType(type, false);
-        this.nativePtr = nativeCreateProperty(name, propertyType, linkedClassName);
->>>>>>> f2144d4c
+        this.nativePtr = nativeCreatePersistedLinkProperty(name, propertyType, linkedClassName);
         NativeContext.dummyContext.addReference(this);
     }
 
@@ -134,14 +126,10 @@
         return nativeFinalizerPtr;
     }
 
-<<<<<<< HEAD
     private static native long nativeCreatePersistedProperty(
-            String name, int type, boolean isPrimary, boolean isIndexed, boolean isNullable);
+            String name, int type, boolean isPrimary, boolean isIndexed);
 
     private static native long nativeCreatePersistedLinkProperty(String name, int type, String linkedToName);
-=======
-    private static native long nativeCreateProperty(String name, int type, boolean isPrimary, boolean isIndexed);
->>>>>>> f2144d4c
 
     private static native long nativeCreateComputedLinkProperty(
             String name, String sourceClassName, String sourceFieldName);
