/*
 * Copyright 2015 Realm Inc.
 *
 * Licensed under the Apache License, Version 2.0 (the "License");
 * you may not use this file except in compliance with the License.
 * You may obtain a copy of the License at
 *
 * http://www.apache.org/licenses/LICENSE-2.0
 *
 * Unless required by applicable law or agreed to in writing, software
 * distributed under the License is distributed on an "AS IS" BASIS,
 * WITHOUT WARRANTIES OR CONDITIONS OF ANY KIND, either express or implied.
 * See the License for the specific language governing permissions and
 * limitations under the License.
 */

package io.realm.internal.modules;

import android.util.JsonReader;

import org.json.JSONException;
import org.json.JSONObject;

import java.io.IOException;
import java.util.Collection;
import java.util.Collections;
import java.util.HashSet;
import java.util.List;
import java.util.Map;
import java.util.Set;

import io.realm.Realm;
import io.realm.RealmModel;
import io.realm.RealmObjectSchema;
import io.realm.RealmSchema;
import io.realm.internal.ColumnInfo;
import io.realm.internal.RealmObjectProxy;
import io.realm.internal.RealmProxyMediator;
import io.realm.internal.Row;
import io.realm.internal.SharedRealm;
import io.realm.internal.Table;
import io.realm.internal.Util;

/**
 * Specialized version of a {@link RealmProxyMediator} that can further filter the available classes based on provided
 * filter.
 */
public class FilterableMediator extends RealmProxyMediator {

    private final RealmProxyMediator originalMediator;
    private final Set<Class<? extends RealmModel>> allowedClasses;

    /**
     * Creates a filterable {@link RealmProxyMediator}.
     *
     * @param originalMediator the original auto generated mediator.
     * @param allowedClasses the subset of classes from original mediator to allow.
     */
    public FilterableMediator(RealmProxyMediator originalMediator, Collection<Class<? extends RealmModel>> allowedClasses) {
        this.originalMediator = originalMediator;

        Set<Class<? extends RealmModel>> tempAllowedClasses = new HashSet<Class<? extends RealmModel>>();
        if (originalMediator != null) {
            Set<Class<? extends RealmModel>> originalClasses = originalMediator.getModelClasses();
            for (Class<? extends RealmModel> clazz : allowedClasses) {
                if (originalClasses.contains(clazz)) {
                    tempAllowedClasses.add(clazz);
                }
            }
        }
        this.allowedClasses = Collections.unmodifiableSet(tempAllowedClasses);
    }

    public RealmProxyMediator getOriginalMediator() {
        return originalMediator;
    }

    @Override
<<<<<<< HEAD
    public Table createTable(RealmProxyMediator rootMediator, Class<? extends RealmModel> clazz,
                             SharedRealm sharedRealm) {
=======
    public RealmObjectSchema createRealmObjectSchema(Class<? extends RealmModel> clazz, RealmSchema schema) {
        checkSchemaHasClass(clazz);
        return originalMediator.createRealmObjectSchema(clazz, schema);
    }
    @Override
    public Table createTable(Class<? extends RealmModel> clazz, SharedRealm sharedRealm) {
>>>>>>> c4f68035
        checkSchemaHasClass(clazz);
        return originalMediator.createTable(rootMediator, clazz, sharedRealm);
    }

    @Override
    public ColumnInfo validateTable(Class<? extends RealmModel> clazz, SharedRealm sharedRealm,
                                    boolean allowExtraColumns) {
        checkSchemaHasClass(clazz);
        return originalMediator.validateTable(clazz, sharedRealm, allowExtraColumns);
    }

    @Override
    public List<String> getFieldNames(Class<? extends RealmModel> clazz) {
        checkSchemaHasClass(clazz);
        return originalMediator.getFieldNames(clazz);
    }

    @Override
    public String getTableName(Class<? extends RealmModel> clazz) {
        checkSchemaHasClass(clazz);
        return originalMediator.getTableName(clazz);
    }

    @Override
    public <E extends RealmModel> E newInstance(Class<E> clazz,
                                                Object baseRealm,
                                                Row row,
                                                ColumnInfo columnInfo,
                                                boolean acceptDefaultValue,
                                                List<String> excludeFields) {
        checkSchemaHasClass(clazz);
        return originalMediator.newInstance(clazz, baseRealm, row, columnInfo, acceptDefaultValue, excludeFields);
    }

    @Override
    public Set<Class<? extends RealmModel>> getModelClasses() {
        return allowedClasses;
    }

    @Override
    public <E extends RealmModel> E copyOrUpdate(Realm realm, E object, boolean update, Map<RealmModel, RealmObjectProxy> cache) {
        checkSchemaHasClass(Util.getOriginalModelClass(object.getClass()));
        return originalMediator.copyOrUpdate(realm, object, update, cache);
    }

    @Override
    public void insert(Realm realm, RealmModel object, Map<RealmModel, Long> cache) {
        checkSchemaHasClass(Util.getOriginalModelClass(object.getClass()));
        originalMediator.insert(realm, object, cache);
    }

    @Override
    public void insert(Realm realm, Collection<? extends RealmModel> objects) {
        checkSchemaHasClass(Util.getOriginalModelClass(objects.iterator().next().getClass()));
        originalMediator.insert(realm, objects);
    }

    @Override
    public void insertOrUpdate(Realm realm, RealmModel object, Map<RealmModel, Long> cache) {
        checkSchemaHasClass(Util.getOriginalModelClass(object.getClass()));
        originalMediator.insertOrUpdate(realm, object, cache);
    }

    @Override
    public void insertOrUpdate(Realm realm, Collection<? extends RealmModel> objects) {
        checkSchemaHasClass(Util.getOriginalModelClass(objects.iterator().next().getClass()));
        originalMediator.insertOrUpdate(realm, objects);
    }

    @Override
    public <E extends RealmModel> E createOrUpdateUsingJsonObject(Class<E> clazz, Realm realm, JSONObject json, boolean update) throws JSONException {
        checkSchemaHasClass(clazz);
        return originalMediator.createOrUpdateUsingJsonObject(clazz, realm, json, update);
    }

    @Override
    public <E extends RealmModel> E createUsingJsonStream(Class<E> clazz, Realm realm, JsonReader reader) throws IOException {
        checkSchemaHasClass(clazz);
        return originalMediator.createUsingJsonStream(clazz, realm, reader);
    }

    @Override
    public <E extends RealmModel> E createDetachedCopy(E realmObject, int maxDepth, Map<RealmModel, RealmObjectProxy.CacheData<RealmModel>> cache) {
        checkSchemaHasClass(Util.getOriginalModelClass(realmObject.getClass()));
        return originalMediator.createDetachedCopy(realmObject, maxDepth, cache);
    }

    @Override
    public boolean transformerApplied() {
        //noinspection SimplifiableIfStatement
        if (originalMediator == null) {
            return true;
        }
        return originalMediator.transformerApplied();
    }

    // Validate if a model class (not RealmProxy) is part of this Schema.
    private void checkSchemaHasClass(Class<? extends RealmModel> clazz) {
        if (!allowedClasses.contains(clazz)) {
            throw new IllegalArgumentException(clazz.getSimpleName() + " is not part of the schema for this Realm");
        }
    }
}<|MERGE_RESOLUTION|>--- conflicted
+++ resolved
@@ -76,17 +76,14 @@
     }
 
     @Override
-<<<<<<< HEAD
-    public Table createTable(RealmProxyMediator rootMediator, Class<? extends RealmModel> clazz,
-                             SharedRealm sharedRealm) {
-=======
     public RealmObjectSchema createRealmObjectSchema(Class<? extends RealmModel> clazz, RealmSchema schema) {
         checkSchemaHasClass(clazz);
         return originalMediator.createRealmObjectSchema(clazz, schema);
     }
+
     @Override
-    public Table createTable(Class<? extends RealmModel> clazz, SharedRealm sharedRealm) {
->>>>>>> c4f68035
+    public Table createTable(RealmProxyMediator rootMediator, Class<? extends RealmModel> clazz,
+                             SharedRealm sharedRealm) {
         checkSchemaHasClass(clazz);
         return originalMediator.createTable(rootMediator, clazz, sharedRealm);
     }
