--- conflicted
+++ resolved
@@ -164,13 +164,8 @@
 # Sync needed Object Store files
 if (build_SYNC)
     file(GLOB objectstore_sync_SRC
-<<<<<<< HEAD
-        "object-store/src/sync/*"
-        "object-store/src/sync/impl/*")
-=======
         "object-store/src/sync/*.cpp"
         "object-store/src/sync/impl/*.cpp")
->>>>>>> 7d0fe58b
 endif()
 
 add_library(realm-jni SHARED ${jni_SRC} ${objectstore_SRC} ${objectstore_sync_SRC})
