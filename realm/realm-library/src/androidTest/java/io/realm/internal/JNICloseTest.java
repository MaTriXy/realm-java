--- conflicted
+++ resolved
@@ -21,30 +21,8 @@
 import io.realm.RealmFieldType;
 import io.realm.TestHelper;
 
-<<<<<<< HEAD
-
-// Tables get detached
-
 public class JNICloseTest extends AndroidTestCase {
 
-    public void testShouldCloseTable() throws Throwable {
-        Table table = new Table();
-        Table.nativeClose(table.nativePtr);
-
-        try {
-            table.size();                            fail("Table is closed");
-        } catch (IllegalStateException e) {
-        }
-        try { table.getColumnCount();                  fail("Table is closed"); } catch (IllegalStateException e) { }
-        try { table.addColumn(RealmFieldType.STRING, "");  fail("Table is closed"); } catch (IllegalStateException e) { }
-
-        // TODO: Test all methods...
-    }
-
-=======
-public class JNICloseTest extends AndroidTestCase {
-
->>>>>>> dd82a500
     /**
      * Make sure, that it's possible to use the query on a closed table
      */
