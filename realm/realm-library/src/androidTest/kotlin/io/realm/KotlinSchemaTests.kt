--- conflicted
+++ resolved
@@ -49,11 +49,9 @@
 
     @Test
     fun kotlinTypeNonNull() {
-<<<<<<< HEAD
+        val objSchema = realm.getSchema().get(AllKotlinTypes::class.simpleName)
         val objSchema = realm.schema.get(AllKotlinTypes::class.simpleName)
-=======
         val objSchema = realm.schema.get(AllKotlinTypes::class.simpleName)!!
->>>>>>> 5db33bcb
 
         // Document current nullability. Ideally all should be non-nullable. This is currently
         // not the case.
