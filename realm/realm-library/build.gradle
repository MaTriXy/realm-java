--- conflicted
+++ resolved
@@ -12,15 +12,9 @@
 apply plugin: 'com.github.kt3k.coveralls'
 apply plugin: 'de.undercouch.download'
 
-<<<<<<< HEAD
-ext.coreVersion = '1.4.2'
-// empty or comment out this to disable hash checking
-ext.coreSha256Hash = '1dfa2b4852b1cfccb18fd1a164cfeeea2b84f8de03f1024594837ca54840665c'
-=======
 ext.coreVersion = '1.5.1'
 // empty or comment out this to disable hash checking
 ext.coreSha256Hash = 'a034d3250c820a15126721142d168a2ac4a12223b75bb324958ca2a70442720d'
->>>>>>> dd82a500
 ext.forceDownloadCore =
         project.hasProperty('forceDownloadCore') ? project.getProperty('forceDownloadCore').toBoolean() : false
 // Set the core source code path. By setting this, the core will be built from source. And coreVersion will be read from
@@ -47,12 +41,6 @@
         testInstrumentationRunner "android.support.test.runner.AndroidJUnitRunner"
         externalNativeBuild {
             cmake {
-<<<<<<< HEAD
-                arguments "-DREALM_CORE_DIST_DIR:STRING=${project.coreDir.getAbsolutePath()}"
-                // gcc for armeabi has problem to compile std::excpetion_ptr. Disable this ABI for now. We might drop it or
-                // use the new NDK clang to compile it.
-                abiFilters 'x86', 'x86_64', /*'armeabi',*/ 'armeabi-v7a', 'arm64-v8a', 'mips'
-=======
                 arguments "-DREALM_CORE_DIST_DIR:STRING=${project.coreDir.getAbsolutePath()}",
                           // FIXME:
                           // This is copied from https://dl.google.com/android/repository/cmake-3.4.2909474-linux-x86_64.zip
@@ -62,7 +50,6 @@
                         "-DCMAKE_TOOLCHAIN_FILE=${project.file('src/main/cpp/android.toolchain.cmake').path}"
                 // armeabi is not supported anymore.
                 abiFilters 'x86', 'x86_64', 'armeabi-v7a', 'arm64-v8a', 'mips'
->>>>>>> dd82a500
             }
         }
     }
@@ -313,11 +300,7 @@
 
 def coreDownloaded = false
 
-<<<<<<< HEAD
-task downloadCore(group: 'build setup', description: 'Download the latest version of realm core') {
-=======
 task downloadCore(group: 'build setup', description: 'Download the latest version of Realm Core') {
->>>>>>> dd82a500
     def isHashCheckingEnabled = {
         return project.hasProperty('coreSha256Hash') && !project.coreSha256Hash.empty
     }
@@ -346,11 +329,7 @@
             return false
         }
 
-<<<<<<< HEAD
-        println "Existing archive hash mismatch(Expected: ${project.coreSha256Hash.toLowerCase()}" +
-=======
         println "Existing archive hash mismatch (Expected: ${project.coreSha256Hash.toLowerCase()}" +
->>>>>>> dd82a500
                 " but got ${calculatedHash.toLowerCase()}). Download new version."
         return true
     }
@@ -373,11 +352,7 @@
                             "${calculatedHash.toLowerCase()}.");
                 }
             } else {
-<<<<<<< HEAD
-                println 'Skipping hash check(empty \'coreSha256Hash\').'
-=======
                 println 'Skipping hash check (empty \'coreSha256Hash\').'
->>>>>>> dd82a500
             }
         }
     }
@@ -409,11 +384,7 @@
     }
 }
 
-<<<<<<< HEAD
-task deployCore(group: 'build setup', description: 'Deploy the latest version of realm core') {
-=======
 task deployCore(group: 'build setup', description: 'Deploy the latest version of Realm Core') {
->>>>>>> dd82a500
     dependsOn {
         coreSourcePath ? compileCore : downloadCore
     }
@@ -443,9 +414,6 @@
     }
 }
 
-<<<<<<< HEAD
-preBuild.dependsOn deployCore
-=======
 preBuild.dependsOn deployCore
 
 if (project.hasProperty('dontCleanJniFiles')) {
@@ -527,5 +495,4 @@
         reader.close()
     }
     return prop.get(key)
-}
->>>>>>> dd82a500
+}