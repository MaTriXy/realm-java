--- conflicted
+++ resolved
@@ -531,13 +531,8 @@
 
         RealmResults<Dog> dogs = testRealm.distinct(Dog.class, "name");
         assertEquals(2, dogs.size());
-<<<<<<< HEAD
-
-        // distinct() only works on indexed fields and will throw an exception if not
-=======
-        
+
         // Verify exception is thrown if the field in not indexed.
->>>>>>> 79b3e72f
         try {
             RealmResults<AllTypes> allTypes = testRealm.distinct(AllTypes.class, "columnString");
             fail();
