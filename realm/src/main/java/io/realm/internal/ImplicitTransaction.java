--- conflicted
+++ resolved
@@ -35,14 +35,8 @@
         if (immutable) {
             immutable = false;
             parent.promoteToWrite();
-<<<<<<< HEAD
         } else {
-            throw new RealmException("Trying to begin write transaction within a write transaction");
-=======
-        }
-        else {
-            throw new RealmException("Nested transactions are not allowed. Use commitTransactoin() after each beginTransaction.");
->>>>>>> cefbb062
+            throw new RealmException("Nested transactions are not allowed. Use commitTransaction() after each beginTransaction().");
         }
     }
 
