<<<<<<< HEAD
## 10.4.0 (YYYY-MM-DD)

### Enhancements
* Added support for the string-based Realm Query Language through `RealmQuery.rawPredicate(...)`. This allows many new type of queries not previously supported by the typed query API. See the Javadoc on this method for further details. (Issue [#6116](https://github.com/realm/realm-java/pull/6116))

### Fixes
* None
=======
## 10.3.1 (2021-01-28)

### Enhancements
* None.

### Fixes
* RxJava Flowables/Observables and Coroutine Flows would crash if they were created from a `RealmList` and the parent object holding the list was deleted. Now, the stream is disposed/closed instead. (Issue [#7242](https://github.com/realm/realm-java/issues/7242)) 
* Fixes Realm models default values containing objects with a PK might crash with a `RealmPrimaryKeyConstraintException`. (Issue [#7269] (https://github.com/realm/realm-java/issues/7269))
>>>>>>> 6261a201

### Compatibility
* File format: Generates Realms with format v20. Unsynced Realms will be upgraded from Realm Java 2.0 and later. Synced Realms can only be read and upgraded if created with Realm Java v10.0.0-BETA.1.
* APIs are backwards compatible with all previous release of realm-java in the 10.x.y series.
* Realm Studio 10.0.0 or above is required to open Realms created by this version.

### Internal
<<<<<<< HEAD
* Updated to Realm Core commit: df57de0101b5b817f8f4158cf45e11985cd640c2.
* Updated to NDK 22.0.7026061.

=======
* None.
>>>>>>> 6261a201

## 10.3.0 (2021-01-08)

### Enhancements
* [RealmApp] Upgraded to OpenSSL 1.1.1g.

### Fixes
* [RealmApp] Integrating a remote Sync changeset into the local Realm could result in an `Index out of range error`.
* Change notifications not firing when removing and adding an object with the same primary key within a transaction (Issue [#7098](https://github.com/realm/realm-java/issues/7098)).
* Race condition which would lead to "uncaught exception in notifier thread: N5realm15InvalidTableRefE: transaction_ended" and a crash when the source Realm was closed or invalidated at a very specific time during the first run of a collection notifier (Core issue [#3761](https://github.com/realm/realm-core/issues/3761), since v7.0.0).
* Deleting and recreating objects with embedded objects could fail (Core issue [#4240](https://github.com/realm/realm-core/pull/4240), since v10.0.0)
* Added `@Nullable` annotation to input parameter in `RealmObject.isValid(item)` to avoid mismatch warnings from Kotlin code (Issue [#7216](https://github.com/realm/realm-java/issues/7216)).

### Compatibility
* File format: Generates Realms with format v20. Unsynced Realms will be upgraded from Realm Java 2.0 and later. Synced Realms can only be read and upgraded if created with Realm Java v10.0.0-BETA.1.
* APIs are backwards compatible with all previous release of realm-java in the 10.x.y series.
* Realm Studio 10.0.0 or above is required to open Realms created by this version.

### Internal
* Updated to Realm Core: 10.3.3 (Monorepo).
* Updated to Realm Core commit: 8af0f8d609491986b49f2c986e771d9dc445664d.


## 10.2.0 (2020-12-02)

### Deprecated
* [RealmApp] `Credentials.google(authenticationCode: String)`. Use `Credentials.google(token: String, authType: GoogleAuthType)` instead.

### Breaking Changes
* None.

### Enhancements
* [RealmApp] Added `Credentials.google(token: String, authType: GoogleAuthType)`, as MongoDB Realm now supports multiple ways of logging into Google Accounts.  

### Fixes
* [RealmApp] Bug that would prevent eventual consistency during conflict resolution. Affected clients would experience data divergence and potentially consistency errors as a result if they experienced conflict resolution between cycles of Create-Erase-Create for objects with primary keys.
* Clean up JNI references to prevent crash from JNI reference table overflow (Issue [#7217](https://github.com/realm/realm-java/issues/7217))

### Compatibility
* File format: Generates Realms with format v20. Unsynced Realms will be upgraded from Realm Java 2.0 and later. Synced Realms can only be read and upgraded if created with Realm Java v10.0.0-BETA.1.
* APIs are backwards compatible with all previous release of realm-java in the 10.x.y series.
* Realm Studio 10.0.0 or above is required to open Realms created by this version.

### Internal
* Updated to Realm Sync: 10.1.4.
* Updated to Object Store commit: f838a27402c5b5243280102014defd844420abba66eb93c10334507d9c0fd513.


## 10.1.2 (2020-12-02)

### Breaking Changes
* None.

### Enhancements
* None.

### Fixes
* Complementary fix for missed edge case in https://github.com/realm/realm-java/pull/7220 where KAPT crash if we process a RealmObject referencing a type in RealmList defined in another module. (Issue [#7213](https://github.com/realm/realm-java/issues/7213), since v10.0.0).

### Compatibility
* File format: Generates Realms with format v20. Unsynced Realms will be upgraded from Realm Java 2.0 and later. Synced Realms can only be read and upgraded if created with Realm Java v10.0.0-BETA.1.
* APIs are backwards compatible with all previous release of realm-java in the 10.x.y series.
* Realm Studio 10.0.0 or above is required to open Realms created by this version.


## 10.1.1 (2020-11-27)

### Breaking Changes
* None.

### Enhancements
* None.

### Fixes
* KAPT crash when processing a RealmObject referenced from another module (changed revealed after we started checking for embedded types). (Issue [#7213](https://github.com/realm/realm-java/issues/7213), since v10.0.0).

### Compatibility
* File format: Generates Realms with format v20. Unsynced Realms will be upgraded from Realm Java 2.0 and later. Synced Realms can only be read and upgraded if created with Realm Java v10.0.0-BETA.1.
* APIs are backwards compatible with all previous release of realm-java in the 10.x.y series.
* Realm Studio 10.0.0 or above is required to open Realms created by this version.

### Internal
* Updated to Realm Sync: 10.1.3.
* Updated to Realm Core: 10.1.3.
* Updated to Object Store commit: fc6daca61133aa9601e4cb34fbeb9ec7569e162e.


## 10.1.0 (2020-11-23)

### Breaking Changes
* None.

### Enhancements
* Added `FlowFactory` interface that allows customization of `Flow` emissions, just as we do with `RxObservableFactory`. A default implementation, `RealmFlowFactory`, is provided when building `RealmConfiguration`s.
* Added `toChangeSetFlow` methods (similar to the Rx `asChangesetFlowable` methods) for `RealmObject`, `RealmResults` and `RealmList`.

### Fixes
* Fixed crash when adding classes containing an `ObjectId` as primary key to the schema. (Issue [#7189](https://github.com/realm/realm-java/issues/7189), since v10.0.0)
* Fixed crash when creating proxy classes containing an `ObjectId` as primary key. (Issue [#7197](https://github.com/realm/realm-java/issues/7197), since v10.0.0)
* Fixed crash where calls to `toFlow` could crash if the Flow job is canceled and object updates are emitted after that happens. (Issue [7211](https://github.com/realm/realm-java/issues/7211), since v10.0.1)

### Compatibility
* File format: Generates Realms with format v20. Unsynced Realms will be upgraded from Realm Java 2.0 and later. Synced Realms can only be read and upgraded if created with Realm Java v10.0.0-BETA.1.
* APIs are backwards compatible with all previous release of realm-java in the 10.x.y series.
* Realm Studio 10.0.0 or above is required to open Realms created by this version.

### Internal
* Updated to Realm Sync: 10.1.3.
* Updated to Realm Core: 10.1.3.
* Updated to Object Store commit: fc6daca61133aa9601e4cb34fbeb9ec7569e162e.


## 10.0.1 (2020-11-06)

### Breaking Changes
* None.

### Enhancements
* Improved the error message for `NoSuchTable` errors. In some cases an outdated native reference was used,but the table was still there. In those cases an `InvalidTableRef` error is now used.

### Fixes
* [RealmApp] The `SyncConfiguration.Builder.allowQueriesOnUiThread` flag was wrongly initialized to `false` keeping users from running queries from the UI thread when using synced Realms. It now defaults to `true`, allowing queries to be run from the UI. (Issue [#7177](https://github.com/realm/realm-java/issues/7177), since 10.0.0)
* Crash with `Assertion failed: m_method_id != nullptr with (method_name, signature) =  ["<init>", "(Ljava/lang/String;)V"]` when `Minify` is enabled. (Issue [#7159](https://github.com/realm/realm-java/pull/7159), since 10.0.0)
* Fix crash in case insensitive query on indexed string columns when nothing matches (Cocoa issue [#6836](https://github.com/realm/realm-cocoa/issues/6836), since v10.0.0)
* Fix list of primitives with nullable values where `Lst::is_null(ndx)` always false even on null values, (Core issue [#3987](https://github.com/realm/realm-core/pull/3987), since v10.0.0).
* Fix queries for the size of a list of primitive nullable ints returning size + 1. (Core issue [#4016](https://github.com/realm/realm-core/pull/4016), since v10.0.0).

### Compatibility
* File format: Generates Realms with format v20. Unsynced Realms will be upgraded from Realm Java 2.0 and later. Synced Realms can only be read and upgraded if created with Realm Java v10.0.0-BETA.1.
* APIs are backwards compatible with all previous release of realm-java in the 10.x.y series.
* Realm Studio 10.0.0 or above is required to open Realms created by this version.

### Internal
* Updated to Realm Sync: 10.1.0.
* Updated to Realm Core: 10.1.0.
* Updated to Object Store commit: fd246c54de7d1fee6bcbeb3609de75a4eccd5b70.


## 10.0.0 (2020-10-15)

NOTE: This is a unified release note covering all v10.0.0-BETA.X v10.0.0-RC.X releases.

NOTE: Support for syncing with realm.cloud.io and/or Realm Object Server has been replaced with support for syncing with MongoDB Realm Cloud.

NOTE: This version upgrades the Realm file format to version 20. It is not possible to downgrade to earlier versions than v10.0.0-BETA.7. Non-sync Realms will be upgraded automatically. Synced Realms can only be automatically upgraded if created with Realm Java v10.0.0-BETA.1 and above.

### Breaking Changes
* [RealmApp] Most APIs for interacting with Realm Cloud have changed significantly. All new APIs can be found in the `io.realm.mongodb` package. The entry point is through the `App` class from which you can create and login users and otherwise interact with MongoDB Realm. See [the docs](https://docs.mongodb.com/realm/android/) for further details. Synced Realms still use a `SyncConfiguration` that are largely created the same way.
* [RealmApp] Client Resets are now handled through a custom `SyncConfiguration.Builder.clientResetHandler()` instead of through the default session error handler `SyncConfiguration.Builder.errorHandler()`
* [RealmApp] Realm files have changed location on disk. They are now located in `getFiles()/mongodb-realm`.
* [RealmApp] All synced model classes not marked as embedded are required to have a primary key named `_id`. It is possible to use `@RealmField(name = "_id")` to map from any Java or Kotlin property.
* From now on it is by default not allowed to run transactions with either `Realm.executeTransaction()` or `DynamicRealm.executeTransaction()` from the UI thread. Doing so will yield a `RealmException`. Users can override this behavior by using `RealmConfiguration.Builder.allowWritesOnUiThread(true)` when building a `RealmConfiguration` to obtain a Realm or DynamicRealm instance, however, we do not recommend doing so. Instead, we recommend using `executeTransactionAsync()` or, alternatively, using non-UI threads when calling `executeTransaction()` for both `Realm`s and `DynamicRealm`s.

### Enhancements
* Users can now opt out from allowing queries to be launched from the UI thread by using `RealmConfiguration.Builder.allowQueriesOnUiThread(false)`. A `RealmException` will be thrown when calling `RealmQuery.findAll()`, `RealmQuery.findFirst()`, `RealmQuery.minimumDate()`, `RealmQuery.maximumDate()`, `RealmQuery.count()`, `RealmQuery.sum()`, `RealmQuery.max()`, `RealmQuery.min()`, `RealmQuery.average()` and `RealmQuery.averageDecimal128()` from the UI thread after having used `allowQueriesOnUiThread(false)`. Queries will be allowed from the thread from which the Realm instance was obtained as it always has been by default, although we recommend using `RealmQuery.findAllAsync()` or `RealmQuery.findFirstAsync()`, or, alternatively, using a non-UI thread to launch them.
* `BaseRealm.refresh()` will throw a `RealmException` if it is being called from the UI thread if `allowQueriesOnUiThread` is set to `false`, though it will be allowed by default.
* Added `DynamicRealm.executeTransactionAsync()`.
* Added Kotlin extension suspend function `Realm.executeTransactionAwait()` which runs transactions inside coroutines.
* Added Kotlin extension function `RealmResults.toFlow()` which returns a Kotlin flow, similar to our RxJava convenience method `asFlowable()`.
* Added Kotlin extension function `RealmList.toFlow()` which returns a Kotlin flow, similar to our RxJava convenience method `asFlowable()`.
* Added Kotlin extension function `RealmModel.toFlow()` which returns a Kotlin flow, similar to our RxJava convenience method `asFlowable()`.
* RealmLists can now be marked final. (Issue [#6892](https://github.com/realm/realm-java/issues/6892))
* Added support for `distinct` queries on non-index and linked fields. (Issue [#1906](https://github.com/realm/realm-java/issues/1906))
* Added support for `org.bson.types.Decimal128` and `org.bson.types.ObjectId` as supported fields in model classes.
* Added support for `org.bson.types.ObjectId` as a primary key.
* Added support for "Embedded Objects". They are enabled using `@RealmClass(embedded = true)`. An embedded object must have exactly one parent object linking to it and it will be deleted when the parent is. Embedded objects can also be the parent of other embedded classes. Read more [here](https://docs.mongodb.com/realm/android/embedded-objects/). (Issue [#6713](https://github.com/realm/realm-java/issues/6713))  


### Fixes
* None.

### Compatibility
* File format: Generates Realms with format v20. Unsynced Realms will be upgraded from Realm Java 2.0 and later. Synced Realms can only be read and upgraded if created with Realm Java v10.0.0-BETA.1.
* APIs are backwards compatible with all previous release of realm-java in the 10.x.y series.
* Realm Studio 10.0.0 or above is required to open Realms created by this version.

### Internal
* Updated to Realm Sync: 10.0.0.
* Updated to Realm Core: 10.0.0.


## 10.0.0-RC.2 (2020-10-12)

### Enhancements
* [RealmApp] Illegal schemas where embedded object classes referenced each other is now correctly detected and throws and exception when opening a Realm with such a schema.

### Fixed
* [RealmApp] It is now possible to use types different than `ObjectId` for the `_id` field in documents inserted with `MongoCollection.insertOne` and `MongoCollection.insertMany`.
* [RealmApp] Lossy round trip of Double and Timestamps through functions when using Bson. (ObjectStore issue (#1106)[https://github.com/realm/realm-object-store/issues/1106])  

### Compatibility
* File format: Generates Realms with format v20. Unsynced Realms will be upgraded from Realm Java 2.0 and later. Synced Realms can only be read and upgraded if created with Realm Java 10.0.0-BETA.1.
* APIs are backwards compatible with all previous release of realm-java in the 10.x.y series.
* Realm Studio 10.0.0 and above is required to open Realms created by this version.

### Internal
* Updated to Object Store commit: 6b44209e6fcac0137e193c96444f93c50d184d06.


## 10.0.0-RC.1 (2020-10-02)

We no longer support Realm Cloud (legacy), but instead the new MongoDB Realm Cloud. MongoDB Realm is a serverless platform that enables developers to quickly build applications without having to set up server infrastructure. MongoDB Realm is built on top of MongoDB Atlas, automatically integrating the connection to your database.

The old Realm Cloud legacy APIs have undergone significant refactoring. The new APIs are all located in the `io.realm.mongodb` package with `io.realm.mongodb.App` as the entry point.

### Breaking Changes
* From now on it is not allowed by default to run transactions with either `Realm.executeTransaction()` or `DynamicRealm.executeTransaction()` from the UI thread. Doing so will yield a `RealmException`. Users can override this behavior by using `RealmConfiguration.Builder.allowWritesOnUiThread(true)` when building a `RealmConfiguration` to obtain a Realm or DynamicRealm instance, though we do not recommend doing so. Instead, we recommend using `executeTransactionAsync()` or, alternatively, using non-UI threads when calling `executeTransaction()` for both `Realm`s and `DynamicRealm`s.

### Enhancements
* Users can now opt out from allowing queries to be launched from the UI thread by using `RealmConfiguration.Builder.allowQueriesOnUiThread(false)`. A `RealmException` will be thrown when calling `RealmQuery.findAll()`, `RealmQuery.findFirst()`, `RealmQuery.minimumDate()`, `RealmQuery.maximumDate()`, `RealmQuery.count()`, `RealmQuery.sum()`, `RealmQuery.max()`, `RealmQuery.min()`, `RealmQuery.average()` and `RealmQuery.averageDecimal128()` from the UI thread after having used `allowQueriesOnUiThread(false)`. Queries will be allowed from the thread from which the Realm instance was obtained as it always has been by default, although we recommend using `RealmQuery.findAllAsync()` or `RealmQuery.findFirstAsync()`, or, alternatively, using a non-UI thread to launch them.
* `BaseRealm.refresh()` will throw a `RealmException` if it is being called from the UI thread if `allowQueriesOnUiThread` is set to `false`, though it will be allowed by default.
* Added `DynamicRealm.executeTransactionAsync()`.
* Added Kotlin extension suspend function `Realm.executeTransactionAwait()` which runs transactions inside coroutines.
* Added Kotlin extension function `RealmResults.toFlow()` which returns a Kotlin flow, similar to our RxJava convenience method `asFlowable()`.
* Added Kotlin extension function `RealmList.toFlow()` which returns a Kotlin flow, similar to our RxJava convenience method `asFlowable()`.
* Added Kotlin extension function `RealmModel.toFlow()` which returns a Kotlin flow, similar to our RxJava convenience method `asFlowable()`.

### Fixed
* Using `Realm.copyToRealmOrUpdate()` and `Realm.insertOrUpdate()` did not correctly update objects if they contained lists of embedded objets. Instead of replacing the original list, list items was appended to the original list. Note, some corner cases are still not supported. See [#7138](https://github.com/realm/realm-java/issues/7138) for more information. (Issue [#7131](https://github.com/realm/realm-java/issues/7131), since 10.0.0-BETA.1).

### Compatibility
* File format: Generates Realms with format v20. Unsynced Realms will be upgraded from Realm Java 2.0 and later. Synced Realms can only be read and upgraded if created with Realm Java 10.0.0-BETA.1.
* APIs are backwards compatible with all previous release of realm-java in the 10.x.y series.
* Realm Studio 10.0.0 and above is required to open Realms created by this version.

### Internal
* Updated to Object Store commit: ef6736cc07a8b94d1242c522969114bb8047deef
* Updated to Realm Sync 10.0.0-beta.14.
* Updated to Realm Core 10.0.0-beta.9.


## 10.0.0-BETA.8 (2020-09-23)

We no longer support Realm Cloud (legacy), but instead the new MongoDB Realm Cloud. MongoDB Realm is a serverless platform that enables developers to quickly build applications without having to set up server infrastructure. MongoDB Realm is built on top of MongoDB Atlas, automatically integrating the connection to your database.

The old Realm Cloud legacy APIs have undergone significant refactoring. The new APIs are all located in the `io.realm.mongodb` package with `io.realm.mongodb.App` as the entry point.

### Fixed
* [RealmApp] Logging in caused an `token contains an invalid number of segments` error. (Issue [#7117](https://github.com/realm/realm-java/issues/7117), since 10.0.0-BETA.7)
* [RealmApp] The order of arguments to `EmailPassword.resetPassword()` was not handled correctly, resulting in resetting the password failing. (Issue [#7116](https://github.com/realm/realm-java/issues/7116), since 10.0.0-BETA.1)

### Compatibility
* File format: Generates Realms with format v20. Unsynced Realms will be upgraded from Realm Java 2.0 and later. Synced Realms can only be read and upgraded if created with Realm Java 10.0.0-BETA.1.
* APIs are backwards compatible with all previous release of realm-java in the 10.x.y series.
* Realm Studio 10.0.0 and above is required to open Realms created by this version.

### Internal
* Updated to Object Store commit: 035eb07f3ef313bfb78c046be9cf6b4f065d6772.


## 10.0.0-BETA.7 (2020-09-16)

We no longer support Realm Cloud (legacy), but instead the new MongoDB Realm Cloud. MongoDB Realm is a serverless platform that enables developers to quickly build applications without having to set up server infrastructure. MongoDB Realm is built on top of MongoDB Atlas, automatically integrating the connection to your database.

The old Realm Cloud legacy APIs have undergone significant refactoring. The new APIs are all located in the `io.realm.mongodb` package with `io.realm.mongodb.App` as the entry point.

WARNING: This release upgrades the fileformat to 20. Non-sync Realms will be upgraded automatically. Synced Realms can only be automatically upgraded if created with Realm Java 10.0.0-BETA.1 and above.


### Breaking Changes
* [RealmApp] Moved `User.remove()` to `App.removeUser()`.
* [RealmApp] Renamed `ApiKeyAuth.createApiKey()` to `ApiKeyAuth.create()` and `ApiKeyAuth.createApiKeyAsync()` to `ApiKeyAuth.createAsync()`.
* [RealmApp] Renamed `ApiKeyAuth.fetchApiKey()` to `ApiKeyAuth.fetch()` and `ApiKeyAuth.fetchApiKeyAsync()` to `ApiKeyAuth.fetchAsync()`.
* [RealmApp] Renamed `ApiKeyAuth.fetchAllApiKeys()` to `ApiKeyAuth.fetchAll()` and `ApiKeyAuth.fetchAllApiKeysAsync()` to `ApiKeyAuth.fetchAllAsync()`.
* [RealmApp] Renamed `ApiKeyAuth.deleteApiKey()` to `ApiKeyAuth.delete()` and `ApiKeyAuth.deleteApiKeyAsync()` to `ApiKeyAuth.deleteAsync()`.
* [RealmApp] Renamed `ApiKeyAuth.enableApiKey()` to `ApiKeyAuth.enable()` and `ApiKeyAuth.enableApiKeyAsync()` to `ApiKeyAuth.enableAsync()`.
* [RealmApp] Renamed `ApiKeyAuth.disableApiKey()` to `ApiKeyAuth.disable()` and `ApiKeyAuth.disableApiKeyAsync()` to `ApiKeyAuth.disableAsync()`.
* [RealmApp] Renamed `User.getApiKeysAuth()` to `User.getApiKeys()`.
* [RealmApp] Renamed `UserApiKey` class to `ApiKey`.
* [RealmApp] Removed support for `Credentials.serverApiKey()`.
* [RealmApp] Renamed `App.getEmailPasswordAuth()` to `App.getEmailPassword()`.
* [RealmApp] User profile methods `getName()`, `getEmail()`, `getPictureUrl()`, `getFirstName()`, `getLastName()`, `getGender()`, `getBirthday()`, `getMinAge()` and `getMaxAge()` are now available under a new class `UserProfile`. It can be accessed using `User.getProfile()`.
* [RealmApp] Renamed `Sync.refreshConnections()` to `Sync.reconnect()`.
* [RealmApp] Renamed `Credentials.IdentityProvider` to `Credentials.Provider`.
* [RealmApp] Removed support for `User.getLocalId()`.
* [RealmApp] Client Resets are now handled through a custom `SyncConfiguration.Builder.clientResetHandler()` instead of through the default session error handler `SyncConfiguration.Builder.errorHandler()`

### Enhancements
* [RealmApp] It is now possible to create App instances with different app id's.
* [RealmApp] Support for using `null` as a partition value.
* [RealmApp] Improve errors exception messages from `SyncSession.downloadAllServerChanges()` and `SyncSession.uploadAllLocalChanges()`.
* [RealmApp] Support for watching MongoCollection change streams (Issue [#6912](https://github.com/realm/realm-java/issues/6912))
* [RealmApp] Support for retrying a custom confirmation function on an User for a given email (Issue [#7079](https://github.com/realm/realm-java/pull/7079))
* [RealmApp] Support for getting all app sessions via `Sync.getAllSessions()`.
* [RealmApp] Support to retrieve the MongoClient service name using `MongoClient.getServiceName()`
* [RealmApp] Support to retrieve the MongoDatabase name using `MongoDatabase.getName()`
* [RealmApp] Support to retrieve the MongoCollection name using `MongoCollection.getName()`

### Fixed
* If you have a realm file growing towards 2Gb and have a table with more than 16 columns, then you may get a "Key not found" exception when updating an object. If asserts are enabled at the sdk level, you may get an "assert(m_has_refs)" instead. ([#3194](https://github.com/realm/realm-js/issues/3194), since v7.0.0)
* In cases where you have more than 32 columns in a table, you may get a currrupted file resulting in various crashes ([#7057](https://github.com/realm/realm-java/issues/7057), since v7.0.0)

### Compatibility
* File format: Generates Realms with format v20. Unsynced Realms will be upgraded from Realm Java 2.0 and later. Synced Realms can only be read and upgraded if created with Realm Java 10.0.0-BETA.1.
* APIs are backwards compatible with all previous release of realm-java in the 10.x.y series.
* Realm Studio 10.0.0 and above is required to open Realms created by this version.

### Internal
* Updated to Object Store commit: 6ab48d3b4b1e0865f68b84d5993bb2aad910320b.
* Updated to Realm Sync 10.0.0-beta.11.
* Updated to Realm Core 10.0.0-beta.7.


## 10.0.0-BETA.6 (2020-08-17)

We no longer support Realm Cloud (legacy), but instead the new MongoDB Realm Cloud. MongoDB Realm is a serverless platform that enables developers to quickly build applications without having to set up server infrastructure. MongoDB Realm is built on top of MongoDB Atlas, automatically integrating the connection to your database.

The old Realm Cloud legacy APIs have undergone significant refactoring. The new APIs are all located in the `io.realm.mongodb` package with `io.realm.mongodb.App` as the entry point.

### Breaking Changes
* [RealmApp] Realm files have changed location on disk, so Realms should upload all their data to the server before upgrading.
* [RealmApp] Removed GMS Task framework and added RealmResultTask to provide with a mechanism to operate with asynchronous operations. MongoCollection has been updated to reflect this change.

### Enhancements
* [RealmApp] Credentials information (e.g. username, password) displayed in Logcat is now obfuscated by default, even if [LogLevel] is set to DEBUG, TRACE or ALL.
* RealmLists can now be marked final. (Issue [#6892](https://github.com/realm/realm-java/issues/6892))
* It is now possible to create embedded objects using [DynamicRealm]s. (Issue [#6982](https://github.com/realm/realm-java/pull/6982))
* Added extra validation and more meaningful error messages when creating embedded objects pointing to the wrong parent property. (See issue above)

### Fixed
* [RealmApp] The same user opening different Realms with different partion key values would crash with an IllegalArgumentException. (Issue [#6882](https://github.com/realm/realm-java/issues/6882), since 10.0.0-BETA.1)
* [RealmApp] Sync would not refresh the access token if started with an expired one. (Since 10.0.0-BETA.1)
* [RealmApp] Leaking objects when registering session listeners. (Issue [#6916](https://github.com/realm/realm-java/issues/6916))
* Added support for Json-import of objects containing embedded objects. (Issue [#6896](https://github.com/realm/realm-java/issues/6896))
* Upgrading the file format result did in some cases not work correctly. This could result in a number of crashes, e.g. `FORMAT_UPGRADE_REQUIRED`. (Issue [#6889](https://github.com/realm/realm-java/issues/6889), since 7.0.0)  
* Bug in memory mapping management. This bug could result in multiple different asserts as well as segfaults. In many cases stack backtraces would include members of the EncyptedFileMapping near the top - even if encryption was not used at all. In other cases asserts or crashes would be in methods reading an array header or array element. In all cases the application would terminate immediately. (Realm Core PR [#3838](https://github.com/realm/realm-core/pull/3838), since 7.0.0)
* It was possible to use `RealmObjectSchema` to mark a Class as embedded even if some of the objects broke the constraints for being embedded.

### Compatibility
* File format: Generates Realms with format v11 (Reads and upgrades all previous formats from Realm Java 2.0 and later).
* APIs are backwards compatible with all previous release of realm-java in the 10.x.y series.
* Realm Studio 10.0.0 and above is required to open Realms created by this version.

### Internal
* Upgraded to Object Store commit: 5b5fb8a90192cb4ee6799e7465745cd2067f939b.
* Upgraded to Realm Sync 10.0.0-beta.6.
* Upgraded to Realm Core 10.0.0-beta.4.


## 10.0.0-BETA.5 (2020-06-19)

We no longer support Realm Cloud (legacy), but instead the new MongoDB Realm Cloud. MongoDB Realm is a serverless platform that enables developers to quickly build applications without having to set up server infrastructure. MongoDB Realm is built on top of MongoDB Atlas, automatically integrating the connection to your database.

The old Realm Cloud legacy API's have undergone significant refactoring. The new API's are all located in the `io.realm.mongodb` package with `io.realm.mongodb.App` as the entry point.

### Enhancements
* [RealmApp] Added support for Api Keys, Server Api Keys and Custom Functions as Credential types when logging in.
* Added support for `distinct` queries on non-index and linked fields. (Issue [#1906](https://github.com/realm/realm-java/issues/1906))

### Fixed
* None.

### Compatibility
* File format: Generates Realms with format v11 (Reads and upgrades all previous formats from Realm Java 2.0 and later).
* APIs are backwards compatible with all previous release of realm-java in the 10.x.y series.
* Realm Studio 10.0.0 and above is required to open Realms created by this version.

### Internal
* Upgraded to Object Store commit: e1570f8d3d7cf4d77f049933e6a241a501301383.

## 10.0.0-BETA.4 (2020-06-11)

We no longer support Realm Cloud (legacy), but instead the new MongoDB Realm Cloud. MongoDB Realm is a serverless platform that enables developers to quickly build applications without having to set up server infrastructure. MongoDB Realm is built on top of MongoDB Atlas, automatically integrating the connection to your database.

The old Realm Cloud legacy API's have undergone significant refactoring. The new API's are all located in the `io.realm.mongodb` package with `io.realm.mongodb.App` as the entry point.

### Breaking Changes
* None.

### Enhancements
* [RealmApp] Added support for Custom Data using `User.customData()` and `User.refreshCustomData()`.
* [RealmApp] Added support for managing push notifications using `App.getPush()`.

### Fixed
* [RealmApp] Opening a synced Realm for a cached user with expired access token would crash the app with `Assertion failed: cls with (class_name) = ["io/realm/internal/objectstore/OsJavaNetworkTransport$Response"]`. (Issue [#6937](https://github.com/realm/realm-java/issues/6937), since 10.0.0-BETA.1)

### Compatibility
* File format: Generates Realms with format v11 (Reads and upgrades all previous formats from Realm Java 2.0 and later).
* APIs are backwards compatible with all previous release of realm-java in the 10.x.y series.
* Realm Studio 10.0.0 and above is required to open Realms created by this version.

### Internal
* Updated to Object Store commit: 017d58fbec8a18ab003976b4c346308df88349a6.


## 10.0.0-BETA.3 (2020-06-09)

We no longer support Realm Cloud (legacy), but instead the new MongoDB Realm Cloud. MongoDB Realm is a serverless platform that enables developers to quickly build applications without having to set up server infrastructure. MongoDB Realm is built on top of MongoDB Atlas, automatically integrating the connection to your database.

The old Realm Cloud legacy API's have undergone significant refactoring. The new API's are all located in the `io.realm.mongodb` package with `io.realm.mongodb.App` as the entry point.

### Breaking Changes
* None.

### Enhancements
* None.

### Fixed
* [RealmApp] When restarting an app, the base URL used would in some cases be incorrect. (Since 10.0.0-BETA.2)

### Compatibility
* File format: Generates Realms with format v11 (Reads and upgrades all previous formats from Realm Java 2.0 and later).
* APIs are backwards compatible with all previous release of realm-java in the 10.x.y series.
* Realm Studio 10.0.0 and above is required to open Realms created by this version.

### Internal
* Updated to Object Store commit: c02707bc28e1886970c5da29ef481dc0cb6c3dd8.


## 10.0.0-BETA.2 (2020-06-08)

We no longer support Realm Cloud (legacy), but instead the new MongoDB Realm Cloud. MongoDB Realm is a serverless platform that enables developers to quickly build applications without having to set up server infrastructure. MongoDB Realm is built on top of MongoDB Atlas, automatically integrating the connection to your database.

The old Realm Cloud legacy API's have undergone significant refactoring. The new API's are all located in the `io.realm.mongodb` package with `io.realm.mongodb.App` as the entry point.

### Breaking Changes
* None.

### Enhancements
* None.

### Fixed
* [RealmApp] `AppConfiguration` did not fallback to the correct default baseUrl if none was provided. (Since 10.0.0-BETA.1)
* [RealmApp] When restarting an app, re-using the already logged in user would result in Sync not resuming. (Since 10.0.0-BETA.1)

### Compatibility
* File format: Generates Realms with format v11 (Reads and upgrades all previous formats from Realm Java 2.0 and later).
* APIs are backwards compatible with all previous release of realm-java in the 10.x.y series.
* Realm Studio 10.0.0 and above is required to open Realms created by this version.

### Internal
* Updated to Object Store commit: c50be4dd178ef7e11d453f61a5ac2afa8c1c10bf.
* Updated to Realm Sync 10.0.0-beta.2.


## 10.0.0-BETA.1 (2020-06-05)

We no longer support Realm Cloud (legacy), but instead the new MongoDB Realm Cloud. MongoDB Realm is a serverless platform that enables developers to quickly build applications without having to set up server infrastructure. MongoDB Realm is built on top of MongoDB Atlas, automatically integrating the connection to your database.

The old Realm Cloud legacy API's have undergone significant refactoring. The new API's are all located in the `io.realm.mongodb` package with `io.realm.mongodb.App` as the entry point.

### Breaking Changes
* [RealmApp] Removed all references and API's releated to permissions. These are now managed through MongoDB Realm.
* [RealmApp] Query Based Sync API's and Subscriptions. These API's are not initially supported by MongoDB Realm. They will be re-introduced in a future release. `SyncConfiguration.partitionKey()` has been added as a replacement.  
* [RealmApp] Removed support for Client Resync. These API's are not initially supported by MongoDB Realm. They will be re-introduced in a future release.
* [RealmApp] Removed suppport for custom SSL certificates. These API's are not initially supported by MongoDB Realm. They will be re-introduced in a future release.
* [RealmApp] Destructive updates of a schema of a synced Realm will now consistently throw an `UnsupportedOperationException` instead of some methods throwing `IllegalArgumentException`. The affected methods are `RealmSchema.remove(String)`, `RealmSchema.rename(String, String)`, `RealmObjectSchema.setClassName(String)`, `RealmObjectSchema.removeField(String)`, `RealmObjectSchema.renameField(String, String)`, `RealmObjectSchema.removeIndex(String)`, `RealmObjectSchema.removePrimaryKey()`, `RealmObjectSchema.addPrimaryKey(String)` and `RealmObjectSchema.addField(String, Class<?>, FieldAttribute)`

### Enhancements
* Added support for `org.bson.types.Decimal128` and `org.bson.types.ObjectId` as supported fields in model classes.
* Added support for `org.bson.types.ObjectId` as a primary key.
* Added support for "Embedded Objects". They are enabled using `@RealmClass(embedded = true)`. An embedded object must have exactly one parent object linking to it and it will be deleted when the the parent is. Embedded objects can also be the parent of other embedded classes. Read more [here](https://realm.io/docs/java/latest/#embedded-objects). (Issue [#6713](https://github.com/realm/realm-java/issues/6713))  

### Fixed
* After upgrading a Realm file, you may at some point receive a 'NoSuchTable' exception. (Issue [Core#3701](https://github.com/realm/realm-core/issues/3701), since 7.0.0)
* If the Realm file upgrade process was interrupted/killed for various reasons, the following run would some assertions failing. (Issue [#6866](https://github.com/realm/realm-java/issues/6866), since 7.0.0).

### Compatibility
* File format: Generates Realms with format v11 (Reads and upgrades all previous formats from Realm Java 2.0 and later).
* APIs are backwards compatible with all previous release of realm-java in the 10.x.y series.
* Realm Studio 10.0.0 and above is required to open Realms created by this version.

### Internal
* Updated to Object Store commit: 6d081a53377514f9b77736cb03051a03d829da922.
* Updated to Realm Sync 10.0.0-beta.1.
* Updated to Realm Core 10.0.0-beta.1.
* OKHttp was upgraded to 3.12.0 from 3.10.0.
* Updated Android Gradle Plugin to 3.6.1.
* Updated Gradle to 5.6.4
* Updated Dokka to 0.10.1
* Updated Android Build Tools to 29.0.2.
* Updated compileSdkVersion to 29.


## 7.0.8 (2020-10-01)

### Enhancements
* Slightly improve performance of most operations which read data from the Realm file.

### Fixes
* Making a query in an indexed property may give a "Key not found" exception. (.NET issue [#2025](https://github.com/realm/realm-dotnet/issues/2025), since 7.0.0)
* Queries for null on non-nullable indexed integer properties could return wrong results if 0 entries should be found. (Since 7.0.0)
* Rerunning an equals query on an indexed string column which previously had more than one match and now has one match would sometimes throw a "key not found" exception. (Cocoa issue [#6536](https://github.com/realm/realm-cocoa/issues/6536), Since 7.0.0)

### Compatibility
* Realm Object Server: 3.23.1 or later.
* File format: Generates Realms with format v11 (Reads and upgrades all previous formats from Realm Java 2.0 and later).
* APIs are backwards compatible with all previous release of realm-java in the 7.x.y series.

### Internal
* Upgraded to Object Store commit: 8a68df3e9fa7743c13d927eb7fc330ed9bb06693.
* Upgraded to Realm Sync: 5.0.28.
* Upgraded to Realm Core: 6.1.3.


## 7.0.7 (2020-09-25)

### Enhancements
* None.

### Fixes
* When querying a class where object references are part of the condition, the application may crash if objects have recently been added to the target table. (Issue [#7118](https://github.com/realm/realm-java/issues/7118), since v7.0.0)

### Compatibility
* Realm Object Server: 3.23.1 or later.
* File format: Generates Realms with format v11 (Reads and upgrades all previous formats from Realm Java 2.0 and later).
* APIs are backwards compatible with all previous release of realm-java in the 7.x.y series.

### Internal
* Upgraded to Object Store commit: 37e86c2905bfd424c16fc5d7860a1298bfc0ffa2.
* Upgraded to Realm Sync: 5.0.25.
* Upgraded to Realm Core: 6.1.1.


## 7.0.6 (2020-09-18)

### Enhancements
* Better exception messaging for UTF encoding errors. ([Issue #7093](https://github.com/realm/realm-java/pull/7093))

### Fixes
* Fixes concurrent modification exceptions in the schema when refreshing a Realm (Issue [#6876](https://github.com/realm/realm-java/issues/6876))
* If you use encryption your application cound crash with a message like "Opening Realm files of format version 0 is not supported by this version of Realm". ([#6889](https://github.com/realm/realm-java/issues/6889) among others, since v7.0.0)

### Compatibility
* Realm Object Server: 3.23.1 or later.
* Realm Studio: 5.0.0 or later.
* File format: Generates Realms with format v11 (Reads and upgrades all previous formats from Realm Java 2.0 and later).
* APIs are backwards compatible with all previous release of realm-java in the 7.x.y series.

### Internal
* Upgraded to Object Store commit: e29b5515df8b8adfe2454424b78878bb63879307.
* Upgraded to Realm Sync: 5.0.23.
* Upgraded to Realm Core: 6.0.26.


## 7.0.5 (2020-09-09)

### Enhancements
* None.

### Fixes
* If you have a Realm file growing towards 2Gb and have a model class with more than 16 properties, then you may get a "Key not found" exception when updating an object. (Realm JS issue [#3194](https://github.com/realm/realm-js/issues/3194), since v7.0.0)
* In cases where you have more than 32 properties in a model class, you may get a currrupted file resulting in various crashes (Issue [#7057](https://github.com/realm/realm-java/issues/7057), since v7.0.0)

### Compatibility
* Realm Object Server: 3.23.1 or later.
* Realm Studio: 5.0.0 or later.
* File format: Generates Realms with format v11 (Reads and upgrades all previous formats from Realm Java 2.0 and later).
* APIs are backwards compatible with all previous release of realm-java in the 7.x.y series.

### Internal
* Upgraded to Realm Sync: 5.0.22.
* Upgraded to Realm Core: 6.0.25.


## 7.0.4 (2020-09-08)

Note: Fileformat has been bumped from 10 to 11. This means that downgrading to an earlier version of Realm is not possible and Realm Studio 5.0.0 must be used to view Realm files.

### Enhancements
* None.

### Fixes
* In some cases a frozen Realm of the wrong version could be returned. ([ObjectStore issue #1078](https://github.com/realm/realm-object-store/pull/1078))
* Upgrading files with string primary keys would result in a file where it was not possible to find the objects by primary key. ([Core issue #3893](https://github.com/realm/realm-core/pull/3893), since 7.0.0)
* NullPointerException when calling `toString` on RealmObjects with a binary field containing `null`. (Issue [#7084](https://github.com/realm/realm-java/issues/7084), since 7.0.0)

### Compatibility
* Realm Object Server: 3.23.1 or later.
* Realm Studio: 5.0.0 or later.
* File format: Generates Realms with format v11 (Reads and upgrades all previous formats from Realm Java 2.0 and later).
* APIs are backwards compatible with all previous release of realm-java in the 7.x.y series.

### Internal
* Upgraded to Object Store commit: 286d7cb2f10c41f89a2efb43b22938610ccad4cf.
* Upgraded to Realm Sync: 5.0.21.
* Upgraded to Realm Core: 6.0.24.

## 7.0.3 (2020-09-01)

### Enhancements
* Added `Realm.getNumberOfActiveVersions()`, which returns the current number of active versions maintained by the Realm file.

### Fixes
* Creating a query inside a change listener could in some cases result in the version being pinned, which would either drastically increase filesize or cause `RealmConfiguration.maxNumberOfActiveVersions()` to trigger. (Issue [#6977](https://github.com/realm/realm-java/issues/6977), since 7.0.0)
* If you upgrade a Realm file where you have "" elements in a list of non-nullable strings, the upgrade would crash.
* If an attempt to upgrade a Realm file has ended with a crash with "migrate_links" in the call stack, the Realm ended in a corrupt state where further upgrade was not possible. A remedy for this situation is now provided.

### Compatibility
* Realm Object Server: 3.23.1 or later.
* Realm Studio: 4.0.0 or later.
* File format: Generates Realms with format v10 (Reads and upgrades all previous formats from Realm Java 2.0 and later).
* APIs are backwards compatible with all previous release of realm-java in the 7.x.y series.

### Internal
* Upgraded to Object Store commit: eef80f42e6ede2294eb60f048228012d9b7bc627.
* Upgraded to Realm Sync: 5.0.19.
* Upgraded to Realm Core: 6.0.22.
* The upgrade logic for upgrading fileformats has changed so that progress is now recorded explicitly in a table. This makes the logic simpler and reduces the chance of errors. It will also make it easier to detect if a file has only been partially upgraded.


## 7.0.2 (2020-08-14)

### Enhancements
* None.

### Fixes
* [ObjectServer] Calling `SyncManager.refreshConnections()` did not correctly refresh connections in all cases, which could delay reconnects up to 5 minutes. (Issue [#7003](https://github.com/realm/realm-java/issues/7003))
* Upgrading the file format result did in some cases not work correctly. This could result in a number of crashes, e.g. `FORMAT_UPGRADE_REQUIRED`. (Issue [#6889](https://github.com/realm/realm-java/issues/6889), since 7.0.0)  
* Bug in memory mapping management. This bug could result in multiple different asserts as well as segfaults. In many cases stack backtraces would include members of the EncyptedFileMapping near the top - even if encryption was not used at all. In other cases asserts or crashes would be in methods reading an array header or array element. In all cases the application would terminate immediately. (Issue [#3838](https://github.com/realm/realm-core/pull/3838), since 7.0.0)
* Crash when retrieving `null` valued primitive fields from dynamic realm. (Issue [#7025](https://github.com/realm/realm-java/issues/7025))

### Compatibility
* Realm Object Server: 3.23.1 or later.
* Realm Studio: 4.0.0 or later.
* File format: Generates Realms with format v10 (Reads and upgrades all previous formats from Realm Java 2.0 and later).
* APIs are backwards compatible with all previous release of realm-java in the 7.x.y series.

### Internal
* Upgraded to Realm Sync 5.0.15.
* Upgraded to Realm Core 6.0.17.


## 7.0.1 (2020-07-01)

### Enhancements
* None.

### Fixes
* Upgrading older Realm files with String indexes was very slow. (Issue [#6875](https://github.com/realm/realm-java/issues/6875), since 7.0.0)
* Aborting upgrading a Realm file could result in the file getting corrupted. (Isse [#6866](https://github.com/realm/realm-java/issues/6866), since 7.0.0)
* Automatic indexes on primary keys are now correctly stripped when upgrading the file as they are no longer needed. (Since 7.0.0)
* `NoSuchTable` was thrown after comitting a transaction. (Issue [#6947](https://github.com/realm/realm-java/issues/6947))

### Compatibility
* Realm Object Server: 3.23.1 or later.
* Realm Studio: 4.0.0 or later.
* File format: Generates Realms with format v10 (Reads and upgrades all previous formats from Realm Java 2.0 and later).
* APIs are backwards compatible with all previous release of realm-java in the 7.x.y series.

### Internal
* Upgraded to Realm Sync 5.0.7.
* Upgraded to Realm Core 6.0.8.


## 7.0.0 (2020-05-16)

NOTE: This version bumps the Realm file format to version 10. Files created with previous versions of Realm will be automatically upgraded. It is not possible to downgrade to version 9 or earlier. Only [Studio 3.11](https://github.com/realm/realm-studio/releases/tag/v3.11.0) or later will be able to open the new file format.
NOTE: This version bumps the Realm file format to version 10. Files created with previous versions of Realm will be automatically upgraded. It is not possible to downgrade to version 9 or earlier. Only [Realm Studio 4](https://github.com/realm/realm-studio/releases/tag/v4.0.0) or later will be able to open the new file format.

### Breaking Changes
* [ObjectServer] Removed deprecated method `SyncConfiguration.Builder.partialRealm()`. Use `SyncConfiguration.Builder.fullSynchronization()` instead.
* [ObjectServer] Removed deprecated methods `SyncConfiguration.automatic()` and `SyncConfiguration.automatic(User, Uri)`. Use `SyncUser.getDefaultConfiguration()` and `SyncUser.createConfiguration(Url)`.
* [ObjectServer] Removed deprecated method `ErrorCode.fromInt(int)`.
* [ObjectServer] Removed deprecated method `SyncCredentials.nickname(name)` and `SyncCredentials.nickname(name, isAdmin)`. Use `SyncCredentials.usernamePassword(username, password)` instead.
* [ObjectServer] Deprecated state `SyncSession.State.ERROR` has been removed. Use `SyncConfiguration.Builder.errorHandler(ErrorHandler)` instead.
* [ObjectServer] `IncompatibleSyncedFileException` is removed as it is no longer used.
* [ObjectServer] New error codes thrown by the underlying sync layers now have proper enum mappings in `ErrorCode.java`. A few other errors have been renamed in order to have consistent naming. (Issue [#6387](https://github.com/realm/realm-java/issues/6387))
* RxJava Flowables and Observables are now subscribed to and unsubscribed to asynchronously on the thread holding the live Realm, instead of previously where this was done synchronously.
* All RxJava Flowables and Observables now return frozen objects instead of live objects. This can be configured using `RealmConfiguration.Builder.rxFactory(new RealmObservableFactory(true|false))`. By using frozen objects, it is possible to send RealmObjects across threads, which means that all RxJava operators should now be supported without the need to copy Realm data into unmanaged objects.
* MIPS is not supported anymore.
* Realm now requires `minSdkVersion` 16. Up from 9.
* [ObjectServer] `IncompatibleSyncedFileException` is removed and no longer thrown.

### Enhancements
* Added `Realm.freeze()`, `RealmObject.freeze()`, `RealmResults.freeze()` and `RealmList.freeze()`. These methods will return a frozen version of the current Realm data. This data can be read from any thread without throwing an `IllegalStateException`, but will never change. All frozen Realms and data can be closed by calling `Realm.close()` on the frozen Realm, but fully closing all live Realms will also close the frozen ones. Frozen data can be queried as normal, but trying to mutate it in any way will throw an `IllegalStateException`. This includes all methods that attempt to refresh or add change listeners. (Issue [#6590](https://github.com/realm/realm-java/pull/6590))
* Added `Realm.isFrozen()`, `RealmObject.isFrozen()`, `RealmObject.isFrozen(RealmModel)`, `RealmResults.isFrozen()` and `RealmList.isFrozen()`, which returns whether or not the data is frozen.
* Added `RealmConfiguration.Builder.maxNumberOfActiveVersions(long number)`. Setting this will cause Realm to throw an `IllegalStateException` if too many versions of the Realm data are live at the same time. Having too many versions can dramatically increase the filesize of the Realm.
* Storing large binary blobs in Realm files no longer forces the file to be at least 8x the size of the largest blob.
* Reduce the size of transaction logs stored inside the Realm file, reducing file size growth from large transactions.
* `RealmResults.asJSON()` is no longer `@Beta`
* The default `toString()` for proxy objects now print the length of binary fields. (Issue [#6767](https://github.com/realm/realm-java/pull/6767))

### Fixes
* If a DynamicRealm and Realm was opened for the same file they would share transaction state by accident. The implication was that writes to a `Realm` would immediately show up in the `DynamicRealm`. This has been fixed, so now it is required to call `refresh()` on the other Realm or wait for normal change listeners to detect the change.

### Compatibility
* Realm Object Server: 3.23.1 or later.
* Realm Studio: 4.0.0 or later.
* File format: Generates Realms with format v10 (Reads and upgrades all previous formats from Realm Java 2.0 and later).
* APIs are backwards compatible with all previous release of realm-java in the 7.x.y series.

### Internal
* `OsSharedRealm.VersionID.hashCode()` was not implemented correctly and included the memory location in the hashcode.
* OKHttp was upgraded to 3.10.0 from 3.9.0.
* The NDK has been upgraded from r10e to r21.
* The compiler used for C++ code has changed from GCC to Clang.
* OpenSSL used by Realms encryption layer has been upgraded from 1.0.2k to 1.1.1b.
* Updated to Object Store commit: 820b74e2378f111991877d43068a95d2b7a2e404.
* Updated to Realm Sync 5.0.3.
* Updated to Realm Core 6.0.4.

### Credits
* Thanks to @joxon for better support for binary fields in proxy objects.


## 6.1.0(2020-01-17)

### Fixed
* None.

### Compatibility
* Realm Object Server: 3.23.1 or later.
* File format: Generates Realms with format v9 (Reads and upgrades all previous formats)
* APIs are backwards compatible with all previous release of realm-java in the 6.x.y series.

### Internal
* None.



## 6.1.0(2020-01-17)

### Enhancements
* The Realm Gradle plugin now applies `kapt` when used in Kotlin Multiplatform projects. Note, Realm Java still only works for the Android part of a Kotlin Multiplatform project. (Issue [#6653](https://github.com/realm/realm-java/issues/6653))
* The error message shown when no native code could be found for the device is now much more descriptive. This is particular helpful if an app is using App Bundle or APK Split and the resulting APK was side-loaded outside the Google Play Store. (Issue [#6673](https://github.com/realm/realm-java/issues/6673))
* `RealmResults.asJson()` now encode binary data as Base64 and null object links are reported as `null` instead of `[]`.

### Fixed
* Fixed using `RealmList` with a primitive type sometimes crashing with `Destruction of mutex in use`. (Issue [#6689](https://github.com/realm/realm-java/issues/6689))
* `RealmObjectSchema.transform()` would crash if one of the `DynamicRealmObject` provided are deleted from the Realm. (Issue [#6657](https://github.com/realm/realm-java/issues/6657), since 0.86.0)
* The Realm Transformer will no longer attempt to send anonymous metrics when Gradle is invoked with `--offline`. (Issue [#6691](https://github.com/realm/realm-java/issues/6691))

### Compatibility
* Realm Object Server: 3.23.1 or later.
* File format: Generates Realms with format v9 (Reads and upgrades all previous formats)
* APIs are backwards compatible with all previous release of realm-java in the 6.x.y series.

### Internal
* Updated to ReLinker 1.4.0.
* Updated to Object Store commit: 2a204063e1e1a366efbdd909fbea9effceb7d3c4.
* Updated to Realm Sync 4.9.4.
* Updated to Realm Core 5.23.8.

### Credits
* Thanks to @sellmair (Sebastian Sellmair) for improving Kotlin Multiplatform support.


## 6.0.2(2019-11-21)

### Enhancements
* None.

### Fixed
* [ObjectServer] `SyncSession` progress listeners now work correctly in combination with `SyncConfiguration.waitForInitialRemoteData()`.
* The `@RealmModule` annotation would be stripped on an empty class when using R8 resulting in apps crashing on startup with `io.realm.DefaultRealmModule is not a RealmModule. Add @RealmModule to the class definition.`. ([#6449](https://github.com/realm/realm-java/issues/6449))

### Compatibility
* Realm Object Server: 3.23.1 or later.
* File format: Generates Realms with format v9 (Reads and upgrades all previous formats)
* APIs are backwards compatible with all previous release of realm-java in the 6.x.y series.

### Internal
* Updated to Object Store commit: ad96a4c334b475dd67d50c1ca419e257d7a21e18.
* Updated to Realm Sync v4.8.3.

## 6.0.1(2019-11-11)

NOTE: Anyone using encrypted Realms are strongly advised to upgrade to this version.

### Enhancements
* None

### Fixed
* When using encrypted Realms a race condition could lead to the Realm ending up corrupted when the file increased in size. This could manifest as a wide array of different error messages. Most commonly seen has been "Fatal signal 11 (SIGSEGV) from Java_io_realm_internal_UncheckedRow_nativeGetString", "RealmFileException: Top ref outside file" and "Unable to open a realm at path. ACCESS_ERROR: Invalid mnemonic". ([#6152](https://github.com/realm/realm-java/issues/6152), since 5.0.0)
* `RealmResults.asJSON()` now prints lists with primitive values directly instead of wrapping each value in an object with an `!ARRAY_VALUE` property.

### Compatibility
* Realm Object Server: 3.23.1 or later.
* File format: Generates Realms with format v9 (Reads and upgrades all previous formats)
* APIs are backwards compatible with all previous release of realm-java in the 6.x.y series.

### Internal
* Updated to Realm Sync 4.7.12.
* Updated to Realm Core 5.23.6.

### Credits
* Thanks to Vladimir Konkov (@vladimirfx) for help with isolating ([#6152](https://github.com/realm/realm-java/issues/6152)).


## 6.0.0(2019-10-01)

### Breaking Changes
* [ObjectServer] The `PermissionManager` is no longer backed by Realms but instead a REST API. This means that the `PermissionManager` class has been removed and all methods have been moved to `SyncUser`. Some method names have been renamed slightly and return values for methods have changed from `RealmResults<Permission>` to `List<Permission>`. This should only have an impact if change listeners were used to listen for changes. In these cases, you must now manually retry the request.

### Enhancements
None.

### Fixed
None.

### Compatibility
* Realm Object Server: 3.23.1 or later.
* File format: Generates Realms with format v9 (Reads and upgrades all previous formats)
* APIs are backwards compatible with all previous release of realm-java in the 6.x.y series.

### Internal
* [ObjectServer] The OKHttp client will now follow redirects from the Realm Object Server.


## 5.15.2(2019-09-30)

### Enhancements
* None.

### Fixed
* `null` values were not printed correctly when using `RealmResults.asJSON()` (Realm Core Issue [#3399](https://github.com/realm/realm-core/pull/3399))
* [ObjectServer] Queries with nullable `Date`'s did not serialize correctly. Only relevant if using Query-based Synchronization. (Realm Core issue [#3388](https://github.com/realm/realm-core/pull/3388))
* [ObjectServer] Fixed crash with `java.lang.IllegalStateException: The following changes cannot be made in additive-only schema mode` when opening an old Realm created between Realm Java 5.10.0 and Realm Java 5.13.0. (Issue [#6619](https://github.com/realm/realm-java/issues/6619), since 5.13.0).

### Compatibility
* Realm Object Server: 3.21.0 or later.
* File format: Generates Realms with format v9 (Reads and upgrades all previous formats)
* APIs are backwards compatible with all previous release of realm-java in the 5.x.y series.

### Internal
* Updated to Object Store commit: 8416010e4be5e32ba552ff3fb29e500f3102d3db.
* Updated to Realm Sync 4.7.8.
* Updated to Realm Core 5.23.5.
* Updated Docker image used on CI to Node 10.


## 5.15.1(2019-09-09)

### Enhancements
* None.

### Fixed
* Projects with `flatDirs` repositories defined crashed the build with `MissingPropertyException`. (Issue [#6610](https://github.com/realm/realm-java/issues/6610), since 5.15.0).

### Compatibility
* Realm Object Server: 3.21.0 or later.
* File format: Generates Realms with format v9 (Reads and upgrades all previous formats)
* APIs are backwards compatible with all previous release of realm-java in the 5.x.y series.

### Internal
* None.

## 5.15.0(2019-09-05)

### Enhancements
* [ObjectServer] Added support for Client Resync for fully synchronized Realms which automatically will recover the local Realm in case the server is rolled back. This largely replaces the Client Reset mechanism. Can be configured using `SyncConfiguration.Builder.clientResyncMode()`. (Issue [#6487](https://github.com/realm/realm-java/issues/6487))

### Fixed
* Huawei devices reporting `Permission denied` when opening a Realm file after an app upgrade or factory reset. This does not automatically fix already existing Realm files. See [this FAQ entry](https://realm.io/docs/java/latest/#huawei-permission-denied) for more details. (Issue [#5715](https://github.com/realm/realm-java/issues/5715))
* `Realm.copyToRealm()` and `Realm.insertOrUpdate()` crashed on model classes if `@LinkingObjects` was used to target a field with a re-defined internal name in the parent class (e.g. by using `@RealmField`). (Issue [#6581](https://github.com/realm/realm-java/issues/6581))

### Compatibility
* Realm Object Server: 3.21.0 or later.
* File format: Generates Realms with format v9 (Reads and upgrades all previous formats)
* APIs are backwards compatible with all previous release of realm-java in the 5.x.y series.

### Internal
* Implemented direct access to sync workers on Cloud, bypassing the Sync Proxy: the binding will override the sync session's url prefix if the token refresh response for a realm contains a sync worker path field.
* Updated to Object Store commit: 9f19d79fde248ba37cef0bd52fe64984f9d71be0.
* Updated to Realm Sync 4.7.4.
* Updated to Realm Core 5.23.2.


## 5.14.0(2019-08-12)

### Deprecated
* [ObjectServer] `SyncCredentials.nickname()` has been deprecated in favour of `SyncCredentials.usernamePassword()`.
* [ObjectServer] `SyncCredentials.IdentityProvider.NICKNAME` has been deprecated in favour of `SyncCredentials.IdentityProvider.USERNAME_PASSWORD`.

### Enhancements
* None.

### Fixed
* None.

### Compatibility
* Realm Object Server: 3.21.0 or later.
* File format: Generates Realms with format v9 (Reads and upgrades all previous formats)
* APIs are backwards compatible with all previous release of realm-java in the 5.x.y series.

### Internal
* None.


## 5.13.1(2019-08-05)

### Enhancements
* None.

### Fixed
* [ObjectServer] The C++ networking layer now correctly uses any system defined proxy the same way the Java networking layer does. (Issue [#6574](https://github.com/realm/realm-java/pull/6574)).
* The Realm bytecode transformer now works correctly with Android Gradle Plugin 3.6.0-alpha01 and beyond. (Issue [#6531](https://github.com/realm/realm-java/issues/6531)).
* Queries on RealmLists with objects containing indexed integers could return the wrong result. (Issue [#6522](https://github.com/realm/realm-java/issues/6522), since 5.11.0)

### Compatibility
* Realm Object Server: 3.21.0 or later.
* File format: Generates Realms with format v9 (Reads and upgrades all previous formats)
* APIs are backwards compatible with all previous release of realm-java in the 5.x.y series.

### Internal
* Updated JavaAssist in the Realm Transformer to 3.25.0-GA.
* Updated to Realm Core 5.23.1.
* Updated to Realm Sync 4.7.1.
* Updated to Object Store commit: bcc6a7524e52071bfcd35cf740f506e0cc6a595e


## 5.13.0(2019-07-23)

### Enhancements
* [ObjectServer] Added support for faster initial synchronization for fully synchronized Realms. (Issue [#6469](https://github.com/realm/realm-java/issues/6469))
* [ObjectServer] Improved session lifecycle debug output. (Issue [#6552](https://github.com/realm/realm-java/pull/6552)).

### Fixed
* None.

### Compatibility
* Realm Object Server: 3.21.0 or later.
* File format: Generates Realms with format v9 (Reads and upgrades all previous formats)
* APIs are backwards compatible with all previous release of realm-java in the 5.x.y series.

### Internal
* Updated to Realm Core 5.22.0.
* Updated to Realm Sync 4.6.1.
* Updated to Object Store commit f0d75261fc8d332c20dc82f643dd795c0f4c7aec


## 5.12.0(2019-06-20)

### Enhancements
* [ObjectServer] Added `SyncManager.refreshConnections()` that can be used to manually trigger a reconnect for all sessions. This is useful if the device has been offline for a long time or fail to detect that it regained connectivity. (Issue [#259](https://github.com/realm/realm-java-private/issues/259))
* Added `RealmResults.asJson()` in `@Beta` that returns the result of the query as a JSON payload (#6540).

### Fixed
* [ObjectServer] `PermissionManager` stopped working if an intermittent network error was reported. (Issue [#6492](https://github.com/realm/realm-java/issues/6492), since 3.7.0)
* The Kotlin extensions library no longer defines a `app_name`, which in some cases conflicted with the `app_name` defined by applications. (Issue [#6536](https://github.com/realm/realm-java/issues/6536), since 4.3.0)

### Compatibility
* Realm Object Server: 3.21.0 or later.
* File format: Generates Realms with format v9 (Reads and upgrades all previous formats)
* APIs are backwards compatible with all previous release of realm-java in the 5.x.y series.

### Internal
* Updated to Realm Core 5.22.0.
* Updated to Realm Sync 4.6.1.
* Updated to Object Store commit 7c3ff8235579550a3e3c6060c47140b2005174f5

## 5.11.0(2019-05-01)

NOTE: This version is only compatible with Realm Object Server 3.21.0 or later.

### Enhancements
* [ObjectServer] Added `RealmQuery.includeLinkingObjects()`. This is only relevant for Query-based Realms and tells subscriptions to include objects linked through `@LinkingObjects` fields as part of the subscription as well. Objects referenced through objects and lists are always included as a default. (Issue [#6426](https://github.com/realm/realm-java/issues/6426))
* Encryption now uses hardware optimized functions, which significantly improves the performance of encrypted Realms. ([Realm Core PR #3241](https://github.com/realm/realm-core/pull/3241))
* Improved query performance when using `RealmQuery.in()` queries. ([Realm Core PR #3250](https://github.com/realm/realm-core/pull/3250)).
* Improved query performance when querying Integer fields with indexes, e.g. primary key fields. ([Realm Core PR #3272](https://github.com/realm/realm-core/pull/3272)).
* Improved write performance when writing changes to disk ([Realm Core PR #2927](https://github.com/realm/realm-sync/issues/2927))
* Added support for incremental annotation processing added in Gradle 4.7. (Issue [#5906](https://github.com/realm/realm-java/issues/5906)).

### Fixed
* [ObjectServer] Fix an error in the calculation of the `downloadableBytes` value sent by `ProgressListeners`.
* [ObjectServer] HTTP requests made by the Sync client now always include a Host: header, as required by HTTP/1.1, although its value will be empty if no value is specified by the application.
* [ObjectServer] The server no longer rejects subscriptions based on queries with distinct and/or limit clauses.
* [ObjectServer] If a user had `canCreate` but not `canUpdate` privileges on a class, the user would be able to create the object, but not actually set any meaningful values on that object, despite the rule that objects created within the same transaction can always be modified.
*  Native crash happening if bulk updating a field in a `RealmResult` would cause the object to no longer be part of the query result. (Issue [#6478](https://github.com/realm/realm-java/issues/6478), since 5.8.0).

### Compatibility
* Realm Object Server: 3.21.0 or later.
* File format: Generates Realms with format v9 (Reads and upgrades all previous formats)
* APIs are backwards compatible with all previous release of realm-java in the 5.x.y series.

### Internal
* Updated to Realm Core 5.19.1.
* Updated to Relm Sync 4.4.2.
* Updated to Object Store commit e4b1314d21b521fd604af7f1aacf3ca94272c19a


## 5.10.0(2019-03-22)

### Enhancements
* [ObjectServer] Added 4 new fields to query-based Subscriptions: `createdAt`, `updatedAt`, `expiresAt` and `timeToLive`. These make it possible to better reason about and control current subscriptions. (Issue [#6453](https://github.com/realm/realm-java/issues/6453))
* [ObjectServer] Added the option of updating the query controlled by a Subscription using either `RealmQuery.findAllAsync(String name, boolean update)`,  `RealmQuery.subscribe(String name, boolean update)` or `Subscription.setQuery(RealmQuery query)`. (Issue [#6453](https://github.com/realm/realm-java/issues/6453))
* [ObjectServer] Added the option of setting a time-to-live for subscriptions. Setting this will automatically delete the subscription after the provided TTL has expired and the subscription hasn't been used. (Issue [#6453](https://github.com/realm/realm-java/issues/6453))

### Fixed
* Dates returned from the Realm file no longer overflow or underflow if they exceed `Long.MAX_VALUE` or `Long.MIN_VALUE` but instead clamp to their respective value. (Issue [#2722](https://github.com/realm/realm-java/issues/2722))

### Compatibility
* Realm Object Server: 3.11.0 or later.
* File format: Generates Realms with format v9 (Reads and upgrades all previous formats).
* APIs are backwards compatible with all previous release of realm-java in the 5.x.y series.

### Internal
* Updated to Object Store commit: e9819ed9c77ed87b5d7bed416a76cd5bcf255802


## 5.9.1(2019-02-21)

### Enhancements
* None

### Fixed
* [ObjectServer] Reporting too many errors from the native layer resulted in a native crash with `local reference table overflow`. (Issue [#249](https://github.com/realm/realm-java-private/issues/249), since 5.9.0)

### Compatibility
* Realm Object Server: 3.11.0 or later.
* File format: Generates Realms with format v9 (Reads and upgrades all previous formats)
* APIs are backwards compatible with all previous release of realm-java in the 5.x.y series.

### Internal
* None

## 5.9.0(2019-01-15)

### Enhancements
* [ObjectServer] Added `ObjectServerError.getErrorType()` and `ObjectServerError.getErrorType()` which returns the underlying native error information. This is especially relevant if `ObjectServerError.getErrorCode()` returns `UNKNOWN`. [#6364](https://github.com/realm/realm-java/issues/6364)
* Added better checks for detecting corrupted files, both before and after the file is written to disk.

### Fixed
* [ObjectServer] Native errors sometimes mapped to the wrong Java ErrorCode. (Issue [#6364](https://github.com/realm/realm-java/issues/6364), since 2.0.0)
* [ObjectServer] Query-based Sync queries involving LIMIT, limited the result before permissions were evaluated. This could sometimes result in the wrong number of elements being returned.
* Removed Java 8 bytecode. Resulted in errors like `D8: Invoke-customs are only supported starting with Android O (--min-api 26)` if not compiled with Java 8. (Issue [#6300](https://github.com/realm/realm-java/issues/6300), since 5.8.0).

### Compatibility
* Realm Object Server: 3.11.0 or later.
* File format: Generates Realms with format v9 (Reads and upgrades all previous formats)
* APIs are backwards compatible with all previous release of realm-java in the 5.x.y series.

### Internal
* Updated to Object Store commit: f964c2640f635e76839559cb703732e9e906ba4c
* Updated Realm Sync to 3.14.13
* Updated Realm Core to 5.12.7


## 5.8.0 (2018-11-06)

This release also contains all changes from 5.8.0-BETA1 and 5.8.0-BETA2.

### Enhancements
* [ObjectServer] Added Subscription class available to Query-based Realms. This exposes a Subscription more directly. This class is in beta. [#6231](https://github.com/realm/realm-java/pull/6231).
  * [ObjectServer] Added `Realm.getSubscriptions()`, `Realm.getSubscriptions(String pattern)` and `Realm.getSubscription` to make it easier to find existing subscriptions. These API's are in beta. [#6231](https://github.com/realm/realm-java/pull/6231)
  * [ObjectServer] Added `RealmQuery.subscribe()` and `RealmQuery.subscribe(String name)` to subscribe immediately inside a transaction. These API's are in beta. [#6231](https://github.com/realm/realm-java/pull/6231)
  * [ObjectServer] Added support for subscribing directly inside `SyncConfiguration.initialData()`. This can be coupled with `SyncConfiguration.waitForInitialRemoteData()` in order to block a Realm from opening until the initial subscriptions are ready and have downloaded data. This API are in beta. [#6231](https://github.com/realm/realm-java/pull/6231)
* [ObjectServer] Improved performance when merging changes from the server.
* [ObjectServer] Added support for timeouts when uploading or downloading data manually using `SyncSession.downloadAllServerChanges(long timeout, TimeUnit unit)` and `SyncSession.uploadAllLocalChanges(long timeout, TimeUnit unit)`. [#6073](https://github.com/realm/realm-java/pull/6073)
* [ObjectServer] Added support for timing out when downloading initial data for synchronized Realms using `SyncConfiguration.waitForInitialRemoteData(long timeout, TimeUnit unit)`. [#6247](https://github.com/realm/realm-java/issues/6247)
* [ObjectServer] Added `Realm.init(Context, String)` which defines a custom User-Agent String sent to the Realm Object Server when a session is created. Using this requires Realm Object Server 3.12.4 or later. [#6267](https://github.com/realm/realm-java/issues/6267)
* Added support for `ImportFlag`s to `Realm.copyToRealm()` and `Realm.copyToRealmOrUpdate()`. This makes it possible to choose a mode so only fields that actually changed are written to disk. This improves notifications and Object Server performance. [#6224](https://github.com/realm/realm-java/pull/6224)
* Added support for bulk updating the same property in all objects that are part of a query result using `RealmResults.setValue(String fieldName, Object value)` or one of the specialized overrides that have been added for all supported types, e.g. `RealmResults.setString(String fieldName, String value)`. [#762](https://github.com/realm/realm-java/issues/762)

### Fixed
* All known bugs introduced in 5.8.0-BETA1 and 5.8.0-BETA2. See the release notes for these releases.

### Compatibility
* Realm Object Server: 3.11.0 or later.
* File format: Generates Realms with format v9 (Reads and upgrades all previous formats)
* APIs are backwards compatible with all previous release of realm-java in the 5.x.y series.

### Internal
* Updated to Object Store commit: f0dfe6c03be49194bc40777901059eaf55e7bff6
* Updated Realm Sync to 3.13.1
* Updated Realm Core to 5.12.0


## 5.8.0-BETA2 (2018-10-19)

### Enhancements
* None

### Fixed
* `RealmResults` listeners not triggering the initial callback for Query-based Realm when the device is offline [#6235](https://github.com/realm/realm-java/issues/6235).

### Known Bugs
* `Realm.copyToRealm()` and `Realm.copyToRealmOrUpdate` has been rewritten to support import flags. It is currently ~30% slower than in 5.7.0.
* IllegalStateException thrown when trying to create an object with a primary key that already exists when using `Realm.copyToRealm`, will always report "null" instead of the correct primary key value.
* When using `ImportFlag.DO_NOT_SET_SAME_VALUES`, lists will still be written and reported as changed, even if they didn't change.

### Compatibility
* Realm Object Server: 3.11.0 or later.
* File format: Generates Realms with format v9 (Reads and upgrades all previous formats)
* APIs are backwards compatible with all previous release of realm-java in the 5.x.y series.

### Internal
* None


## 5.8.0-BETA1 (2018-10-11)

### Enhancements
* Added new `ImportFlag` class that is used to specify additional behaviour when importing
  data into Realm [#6224](https://github.com/realm/realm-java/pull/6224).
* Added support for `ImportFlag` to `Realm.copyToRealm()` and `Realm.copyToRealmOrUpdate()` [#6224](https://github.com/realm/realm-java/pull/6224).

### Fixed
* None

### Known Bugs
* `Realm.copyToRealm()` and `Realm.copyToRealmOrUpdate` has been rewritten to support import flags. It is currently ~30% slower than in 5.7.0.
* IllegalStateException thrown when trying to create an object with a primary key that already exists when using `Realm.copyToRealm`, will always report "null" instead of the correct primary key value.
* When using `ImportFlag.DO_NOT_SET_SAME_VALUES`, lists will still be written and reported as changed, even if they didn't change.

### Compatibility
* Realm Object Server: 3.11.0 or later.
* File format: Generates Realms with format v9 (Reads and upgrades all previous formats)
* APIs are backwards compatible with all previous release of realm-java in the 5.x.y series.


## 5.7.1 (2018-10-22)

### Enhancements
* None

### Fixed
* [ObjectServer] `RealmResults` listeners not triggering the initial callback for Query-based Realm when the device is offline. (Issue [#6235](https://github.com/realm/realm-java/issues/6235), since 5.0.0).

### Compatibility
* Realm Object Server: 3.11.0 or later.
* File format: Generates Realms with format v9 (Reads and upgrades all previous formats)
* APIs are backwards compatible with all previous release of realm-java in the 5.x.y series.

### Internal
* Updated to Object Store commit: 362b886628b3aefc5b7a0bc32293d794dc1d4ad5


## 5.7.0 (2018-09-24)

### Enhancements
* [ObjectServer] Devices will now report download progress for read-only Realms which
  will allow the server to compact files sooner, saving server space. This does not affect
  the client. You will need to upgrade your Realm Object Server to at least version 3.11.0
  or use [Realm Cloud](https://cloud.realm.io). If you try to connect to a ROS v3.10.x or
  previous, you will see an error like `Wrong protocol version in Sync HTTP request,
  client protocol version = 25, server protocol version = 24`.

### Fixed
* None

### Compatibility
* Realm Object Server: 3.11.0 or later.
* File format: Generates Realms with format v9 (Reads and upgrades all previous formats)
* APIs are backwards compatible with all previous release of realm-java in the 5.x.y series.

### Internal
* Sync Protocol version increased to 25.
* Updated Realm Sync to 3.10.1
* Updated Realm Core to 5.10.2


## 5.6.0 (2018-09-24)

### Enhancements
* [ObjectServer] Added `RealmPermissions.findOrCreate(String roleName)` and
  `ClassPermissions.findOrCreate(String roleName)` ([#6168](https://github.com/realm/realm-java/issues/6168)).
* `@RealmClass("name")` and `@RealmField("name")` can now be used as a shorthand for defining custom
  name mappings ([#6145](https://github.com/realm/realm-java/issues/6145)).
* Added support for `RealmQuery.limit(long limit)` ([#544](https://github.com/realm/realm-java/issues/544)).
  When building a `RealmQuery`, `sort()`, `distinct()` and `limit()` will now be applied in the order
  they are called. Before this release, `sort()`  and `distinct()` could be called any order, but
  `sort()` would always be applied before `distinct()`.
* Building with Android App Bundle is now supported ([#5977](https://github.com/realm/realm-java/issues/5977)).

### Fixed
* None

### Compatibility
* Realm Object Server: 3.11.0 or later.
* File format: Generates Realms with format v9 (Reads and upgrades all previous formats)
* APIs are backwards compatible with all previous release of realm-java in the 5.x.y series.

### Internal
* Updated ReLinker to 1.3.0.
* Updated to Object Store commit: 7e19c51af72c3343b453b8a13c82dfda148e4bbc


## 5.5.0 (2018-08-31)

### Enhancements
* [ObjectServer] Added `ConnectionState` enum describing the states a connection can be in.
* [ObjectServer] Added `SyncSession.isConnected()` and `SyncSession.getConnectionState()`.
* [ObjectServer] Added support for observing connection changes for a session using `SyncSession.addConnectionChangeListener()` and `SyncSession.removeConnectionChangeListener()`.
* [ObjectServer] Added Kotlin extension property `Realm.syncSession` for synchronized Realms.
* [ObjectServer] Added Kotlin extension method `Realm.classPermissions<RealmModel>()`.
* [ObjectServer] Added support for starting and stopping synchronization using `SyncSession.start()` and `SyncSession.stop()` (#6135).
* [ObjectServer] Added API's for making it easier to work with network proxies (#6163):
  * `SyncManager.setAuthorizationHeaderName(String headerName)`
  * `SyncManager.setAuthorizationHeaderName(String headerName, String host)`
  * `SyncManager.addCustomRequestHeader(String headerName, String headerValue)`
  * `SyncManager.addCustomRequestHeader(String headerName, String headerValue, String host)`
  * `SyncManager.addCustomRequestHeaders(Map<String, String> headers)`
  * `SyncManager.addCustomRequestHeaders(Map<String, String> headers, String host)`
  * `SyncConfiguration.Builder.urlPrefix(String prefix)`

### Fixed
* Methods and classes requiring synchronized Realms have been removed from the standard AAR package. They are now only visible when enabling synchronized Realms in Gradle. The methods and classes will still be visible in the source files and docs, but annotated with `@ObjectServer` (#5799).

### Internal
* Updated to Realm Sync 3.9.4
* Updated to Realm Core 5.8.0
* Updated to Object Store commit: b0fc2814d9e6061ce5ba1da887aab6cfba4755ca

### Credits
* Thanks to @lucasdornelasv for improving the performance of `Realm.copyToRealm()`, `Realm.copyToRealmOrUpdate()` and `Realm.copyFromRealm()` #(6124).


## 5.4.3 (YYYY-MM-DD)

### Bug Fixes

* [ObjectServer] ProGuard was not configured correctly when working with Subscriptions for Query-based Realms.


## 5.4.2 (2018-08-09)

### Bug Fixes

* [ObjectServer] Fixed bugs in the Sync Client that could lead to memory corruption and crashes.

### Internal

* Upgraded to Realm Sync 3.8.8


## 5.4.1 (2018-08-03)

### Bug Fixes

* Compile time crash if no `targetSdk` was defined in Gradle. This was introduced in 5.4.0 (#6082).
* Fix Realm Gradle Plugin adding dependencies in a way incompatible with Kotlin Android Extensions. This was introduced in Realm Java 5.4.0 (#6080).


## 5.4.0 (2018-07-22)

### Enhancements

* Removing a ChangeListener on invalid objects or `RealmResults` should warn instead of throwing (fixes #5855).

### Bug Fixes

* [ObjectServer] Using Android Network Security Configuration is necessary to install the custom root CA for tests (API >= 24) (#5970).
* Fixes issue with the incremental build causing direct access to model without accessor to fail (#6056).
* `RealmQuery.distinct()` is now correctly applied when calling `RealmQuery.count()` (#5958).

### Internal

* Upgraded to Realm Core 5.7.2
* Upgraded to Realm Sync 3.8.1
* [ObjectServer] Improved performance when integrating changes from the server.
* Added extra information about the state of the Realm file if an exception is thrown due to Realm not being able to open it.
* Removed internal dependency on Groovy in the Realm Transformer (#3971).

### Credits

* Thanks to @kageiit for removing Groovy from the Realm Transformer (#3971).


## 5.3.1 (2018-06-19)

### Bug Fixes

* [ObjectServer] Fixed a bug which could potentially flood Realm Object Server with PING messages.
* Calling `Realm.deleteAll()` on a Realm file that contains more classes than in the schema throws exception (#5745).
* `Realm.isEmpty()` returning false in some cases, even if all tables part of the schema are empty (#5745).
* Fixed rare native crash materializing as `Assertion failed: ref + size <= after_ref with (ref, size, after_ref, ndx, m_free_positions.size())` (#5300).

### Internal

* Upgraded to Realm Core 5.6.2
* Upgraded to Realm Sync 3.5.6
* Upgraded to Object Store commit `0bcb9643b8fb14323df697999b79c4a5341a8a21`


## 5.3.0 (2018-06-12)

### Enhancements

* [ObjectServer] `Realm.compactRealm(config)` now works on synchronized Realms (#5937).
* [ObjectServer] `SyncConfiguration.compactOnLaunch()` and `SyncConfiguration.compactOnLaunch(callback)` has been added (#5937).
* Added `RealmQuery.getRealm()`, `RealmResults.getRealm()`, `RealmList.getRealm()` and `OrderedRealmCollectionSnapshot.getRealm()` (#5997).
* Removing a ChangeListener on invalid objects or `RealmResults` should warn instead of throwing (fixes #5855).


### Internal

* Upgraded to Realm Core 5.6.0
* Upgraded to Realm Sync 3.5.2


## 5.2.0 (2018-06-06)

The feature previously named Partial Sync is now called Query-Based Sync and is now the default mode when synchronizing Realms.
This has impacted a number of API's. See below for the details.

### Deprecated

* [ObjectServer] `SyncConfiguration.automatic()` has been deprecated in favour of `SyncUser.getDefaultConfiguration()`.
* [ObjectServer] `new SyncConfiguration.Builder(user, url)` has been deprecated in favour of `SyncUser.createConfiguration(url)`. NOTE: Creating configurations using `SyncUser` will default to using query-based Realms, while creating them using `new SyncConfiguration.Builder(user, url)` will default to fully synchronized Realms.
* [ObjectServer] With query-based sync being the default `SyncConfiguration.Builder.partialRealm()` has been deprecated. Use ``SyncConfiguration.Builder.fullSynchronization()` if you want full synchronisation instead.

### Enhancements

* [ObjectServer] Added `SyncUser.createConfiguration(url)`. Realms created this way are query-based Realms by default.
* [ObjectServer] Added `SyncUser.getDefaultConfiguration()`.
* The Realm bytecode transformer now supports incremental builds (#3034).
* Improved speed and allocations when parsing field descriptions in queries (#5547).

### Bug Fixes

* Having files that ends with `RealmProxy` will no longer break the Realm Transformer (#3709).

### Internal

* Module mediator classes being generated now produces a stable output enabling better support for incremental builds (#3034).


## 5.1.0 (2018-04-25)

### Enhancements

* [ObjectServer] Added support for `SyncUser.requestPasswordReset()`, `SyncUser.completePasswordReset()`
  and their async variants. This makes it possible to reset the password for users created using
  `Credentials.usernamePassword()` where they used their email as username (#5821).
* [ObjectServer] Added support for `SyncUser.requestEmailConfirmation()`, `SyncUser.confirmEmail()`
  and their async variants. This makes it possible to ask users to confirm their email. This is only
  supported for users created using `Credentials.usernamePassword()` who have used an email as their
  username (#5821).
* `RealmQuery.in()` now support `null` which will always return no matches (#4011).
* Added support for `RealmQuery.alwaysTrue()` and `RealmQuery.alwaysFalse()`.

### Bug Fixes

* Changing a primary key from being nullable to being required could result in objects being deleted (##5899).


## 5.0.1 (2018-04-09)

### Enhancements

* [ObjectServer] `SyncConfiguration.automatic()` will make use of the host port to work out the default Realm URL.
* [ObjectServer] A role is now automatically created for each user with that user as its only member. This simplifies the common use case of restricting access to specific objects to a single user. This role can be accessed at `PermissionUser.getRole()`.
* [ObjectServer] Expose `Role.getMembers()` to access the list of associated `UserPermission`.

### Bug Fixes

* `RealmList.move()` did not move items correctly for unmanaged lists (#5860).
* `RealmObject.isValid()` not correctly returns `false` if `null` is provided as an argument (#5865).
* `RealmQuery.findFirst()` and `RealmQuery.findFirstAsync()` not working correctly with sorting (#5714).
* Permission `noPrivileges` and `allPrivileges` were returning opposite privileges.
* Fixes an issue caused by JNI local table reference overflow (#5880).

### Internal

* Upgraded to Realm Sync 3.0.1
* Upgraded to Realm Core 5.4.2

## 5.0.0 (2018-03-15)

This release is compatible with the Realm Object Server 3.0.0-beta.3 or later.

### Known Bugs

* API's marked @ObjectServer are shipped as part of the base binary, they should only be available when enabling synchronized Realms.

### Breaking Changes

* [ObjectServer] Renamed `SyncUser.currentUser()` to `SyncUser.current()`.
* [ObjectServer] Renamed `SyncUser.login(...)` and `SyncUser.loginAsync(...)` to `SyncUser.logIn(...)` and `SyncUser.logInAsync(...)`.
* [ObjectServer] Renamed `SyncUser.logout()` to `SyncUser.logOut()`.
* The `OrderedCollectionChangeSet` parameter in `OrderedRealmCollectionChangeListener.onChange()` is no longer nullable. Use `changeSet.getState()` instead (#5619).
* `realm.subscribeForObjects()` have been removed. Use `RealmQuery.findAllAsync(String subscriptionName)` and `RealmQuery.findAllAsync()` instead.
* Removed previously deprecated `RealmQuery.findAllSorted()`, `RealmQuery.findAllSortedAsync()` `RealmQuery.distinct()` and `RealmQuery.distinctAsync()`.
* Renamed `RealmQuery.distinctValues()` to `RealmQuery.distinct()`

### Enhancements

* [ObjectServer] Added support for partial Realms. Read [here](https://realm.io/docs/java/latest/#partial-realms) for more information.
* [ObjectServer] Added support for Object Level Permissions (requires partial synchronized Realms). Read [here](https://realm.io/docs/java/latest/#partial-realms) for more information.
* [ObjectServer] Added `SyncConfiguration.automatic()` and `SyncConfiguration.automatic(SyncUser user)` (#5806).
* Added two new methods to `OrderedCollectionChangeSet`: `getState()` and `getError()` (#5619).

## Bug Fixes

* Better exception message if a non model class is provided to methods only accepting those (#5779).

### Internal

* Upgraded to Realm Sync 3.0.0
* Upgraded to Realm Core 5.3.0


## 4.4.0 (2018-03-13)

### Enhancements

* Added support for mapping between a Java name and the underlying name in the Realm file using `@RealmModule`, `@RealmClass` and `@RealmField` annotations (#5280).

## Bug Fixes

* [ObjectServer] Fixed an issue where login after a logout will not resume Syncing (https://github.com/realm/my-first-realm-app/issues/22).


## 4.3.4 (2018-02-06)

## Bug Fixes

* Added missing `RealmQuery.oneOf()` for Kotlin that accepts non-nullable types (#5717).
* [ObjectServer] Fixed an issue preventing sync to resume when the network is back (#5677).

## 4.3.3 (2018-01-19)

### Internal

* Downgrade JavaAssist to 3.21.0-GA to fix an issue with a `ClassNotFoundException` at runtime (#5641).


## 4.3.2 (2018-01-17)

### Bug Fixes

* Throws a better exception message when calling `RealmObjectSchema.addField()` with a `RealmModel` class (#3388).
* Use https for Realm version checker (#4043).
* Prevent Realms Gradle plugin from transitively forcing specific versions of Google Build Tools onto downstream projects (#5640).
* [ObjectServer] logging a warning message instead of throwing an exception, when sync report an unknown error code (#5403).

### Enhancements

* [ObjectServer] added support for both Anonymous and Nickname authentication.


### Internal

* Upgraded to Realm Sync 2.2.9
* Upgraded to Realm Core 5.1.2

## 4.3.1 (2017-12-06)

### Bug Fixes

* Fixed kotlin standard library being added to both Java and Kotlin projects (#5587).


## 4.3.0 (2017-12-05)

### Deprecated

* Support for mips devices are deprecated.
* `RealmQuery.findAllSorted()` and `RealmQuery.findAllSortedAsync()` variants in favor of predicate `RealmQuery.sort().findAll()`.
* `RealmQuery.distinct()` and `RealmQuery.distinctAsync()` variants in favor of predicate `RealmQuery.distinctValues().findAll()`

### Enhancements

* [ObjectServer] Added explicit support for JSON Web Tokens (JWT) using `SyncCredentials.jwt(String token)`. It requires Object Server 2.0.23+ (#5580).
* Projects using Kotlin now include additional extension functions that make working with Kotlin easier. See [docs](https://realm.io/docs/java/latest/#kotlin) for more info (#4684).
* New query predicate: `sort()`.
* New query predicate: `distinctValues()`. Will be renamed to `distinct` in next major version.
* The Realm annotation processor now has a stable output when there are no changes to model classes, improving support for incremental compilers (#5567).

### Bug Fixes

* Added missing `toString()` for the implementation of `OrderedCollectionChangeSet`.
* Sync queries are evaluated immediately to solve the performance issue when the query results are huge, `RealmResults.size()` takes too long time (#5387).
* Correctly close the Realm instance if an exception was thrown while opening it. This avoids `IllegalStateException` when deleting the Realm in the catch block (#5570).
* Fixed the listener on `RealmList` not being called when removing the listener then adding it again (#5507). Please notice that a similar issue still exists for `RealmResults`.

### Internal

* Use `OsList` instead of `OsResults` to add notification token on for `RealmList<RealmModel>`.
* Updated Gradle and plugins to support Android Studio `3.0.0` (#5472).
* Upgraded to Realm Sync 2.1.8.
* Upgraded to Realm Core 4.0.4.

### Credits

* Thanks to @tbsandee for fixing a typo (#5548).
* Thanks to @vivekkiran for updating Gradle and plugins to support Android Studio `3.0.0` (#5472).
* Thanks to @madisp for adding better support for incremental compilers (#5567).


## 4.2.0 (2017-11-17)

### Enhancements

* Added support for using non-encrypted Realms in multiple processes. Some caveats apply. Read [doc](https://realm.io/docs/java/latest/#multiprocess) for more info (#1091).
* Added support for importing primitive lists from JSON (#5362).
* [ObjectServer] Support SSL validation using Android TrustManager (no need to specify `trustedRootCA` in `SynConfiguration` if the certificate is installed on the device), fixes (#4759).
* Added the and() function to `RealmQuery` in order to improve readability.

### Bug Fixes

* Leaked file handler in the Realm Transformer (#5521).
* Potential fix for "RealmError: Incompatible lock file" crash (#2459).

### Internal

* Updated JavaAssist to 3.22.0-GA.
* Upgraded to Realm Sync 2.1.4.
* Upgraded to Realm Core 4.0.3.

### Credits

* Thanks to @rakshithravi1997 for adding `RealmQuery.and()` (#5520).


## 4.1.1 (2017-10-27)

### Bug Fixes

* Fixed the compile warnings of using deprecated method `RealmProxyMediator.getTableName()` in generated mediator classes (#5455).
* [ObjectServer] now retrying network query when encountering any `IOException` (#5453).
* Fixed a `NoClassDefFoundError` due to using `@SafeVarargs` below API 19 (#5463).

### Internal

* Updated Realm Sync to 2.1.0.


## 4.1.0 (2017-10-20)

### Enhancements

* `Realm.deleteRealm()` and `RealmConfiguration.assetFile()` are multi-processes safe now.

### Bug Fixes

* Fix some potential database corruption caused by deleting the Realm file while a Realm instance are still opened in another process or the sync client thread.
* Added `realm.ignoreKotlinNullability` as a kapt argument to disable treating kotlin non-null types as `@Required` (#5412) (introduced in `v3.6.0`).
* Increased http connect/write timeout for low bandwidth network.


## 4.0.0 (2017-10-16)

### Breaking Changes

The internal file format has been upgraded. Opening an older Realm will upgrade the file automatically, but older versions of Realm will no longer be able to read the file.

* [ObjectServer] Updated protocol version to 22 which is only compatible with Realm Object Server >= 2.0.0.
* [ObjectServer] Removed deprecated APIs `SyncUser.retrieveUser()` and `SyncUser.retrieveUserAsync()`. Use `SyncUser.retrieveInfoForUser()` and `retrieveInfoForUserAsync()` instead.
* [ObjectServer] `SyncUser.Callback` now accepts a generic parameter indicating type of object returned when `onSuccess` is called.
* [ObjectServer] Renamed `SyncUser.getAccessToken` to `SyncUser.getRefreshToken`.
* [ObjectServer] Removed deprecated API `SyncUser.getManagementRealm()`.
* Calling `distinct()` on a sorted `RealmResults` no longer clears any sorting defined (#3503).
* Relaxed upper bound of type parameter of `RealmList`, `RealmQuery`, `RealmResults`, `RealmCollection`, `OrderedRealmCollection` and `OrderedRealmCollectionSnapshot`.
* Realm has upgraded its RxJava1 support to RxJava2 (#3497)
  * `Realm.asObservable()` has been renamed to `Realm.asFlowable()`.
  * `RealmList.asObservable()` has been renamed to `RealmList.asFlowable()`.
  * `RealmResults.asObservable()` has been renamed to `RealmResults.asFlowable()`.
  * `RealmObject.asObservable()` has been renamed to `RealmObject.asFlowable()`.
  * `RxObservableFactory` now return RxJava2 types instead of RxJava1 types.
* Removed deprecated APIs `RealmSchema.close()` and `RealmObjectSchema.close()`. Those don't have to be called anymore.
* Removed deprecated API `RealmResults.removeChangeListeners()`. Use `RealmResults.removeAllChangeListeners()` instead.
* Removed deprecated API `RealmObject.removeChangeListeners()`. Use `RealmObject.removeAllChangeListeners()` instead.
* Removed `UNSUPPORTED_TABLE`, `UNSUPPORTED_MIXED` and `UNSUPPORTED_DATE` from `RealmFieldType`.
* Removed deprecated API `RealmResults.distinct()`/`RealmResults.distinctAsync()`. Use `RealmQuery.distinct()`/`RealmQuery.distinctAsync()` instead.
* `RealmQuery.createQuery(Realm, Class)`, `RealmQuery.createDynamicQuery(DynamicRealm, String)`, `RealmQuery.createQueryFromResult(RealmResults)` and `RealmQuery.createQueryFromList(RealmList)` have been removed. Use `Realm.where(Class)`, `DynamicRealm.where(String)`, `RealmResults.where()` and `RealmList.where()` instead.

### Enhancements

* [ObjectServer] `SyncUserInfo` now also exposes a users metadata using `SyncUserInfo.getMetadata()`
* `RealmList` can now contain `String`, `byte[]`, `Boolean`, `Long`, `Integer`, `Short`, `Byte`, `Double`, `Float` and `Date` values. [Queries](https://github.com/realm/realm-java/issues/5361) and [Importing primitive lists from JSON](https://github.com/realm/realm-java/issues/5362) are not supported yet.
* Added support for lists of primitives in `RealmObjectSchema` with `addRealmListField(String fieldName, Class<?> primitiveType)`
* Added support for lists of primitives in `DynamicRealmObject` with `setList(String fieldName, RealmList<?> list)` and `getList(String fieldName, Class<?> primitiveType)`.
* Minor performance improvement when copy/insert objects into Realm.
* Added `static RealmObject.getRealm(RealmModel)`, `RealmObject.getRealm()` and `DynamicRealmObject.getDynamicRealm()` (#4720).
* Added `RealmResults.asChangesetObservable()` that emits the pair `(results, changeset)` (#4277).
* Added `RealmList.asChangesetObservable()` that emits the pair `(list, changeset)` (#4277).
* Added `RealmObject.asChangesetObservable()` that emits the pair `(object, changeset)` (#4277).
* All Realm annotations are now kept at runtime, allowing runtime tools access to them (#5344).
* Speedup schema initialization when a Realm file is first accessed (#5391).

### Bug Fixes

* [ObjectServer] Exposing a `RealmConfiguration` that allows a user to open the backup Realm after the client reset (#4759/#5223).
* [ObjectServer] Realm no longer throws a native “unsupported instruction” exception in some cases when opening a synced Realm asynchronously (https://github.com/realm/realm-object-store/issues/502).
* [ObjectServer] Fixed "Cannot open the read only Realm" issue when get`PermissionManager` (#5414).
* Throw `IllegalArgumentException` instead of `IllegalStateException` when calling string/binary data setters if the data length exceeds the limit.
* Added support for ISO8601 2-digit time zone designators (#5309).
* "Bad File Header" caused by the device running out of space while compacting the Realm (#5011).
* `RealmQuery.equalTo()` failed to find null values on an indexed field if using Case.INSENSITIVE (#5299).
* Assigning a managed object's own list to itself would accidentally clear it (#5395).
* Don't try to acquire `ApplicationContext` if not available in `Realm.init(Context)` (#5389).
* Removing and re-adding a changelistener from inside a changelistener sometimes caused notifications to be missed (#5411).

### Internal

* Upgraded to Realm Sync 2.0.2.
* Upgraded to Realm Core 4.0.2.
* Upgraded to OkHttp 3.9.0.
* Upgraded to RxJava 2.1.4.
* Use Object Store to create the primary key table.

### Credits

* Thanks to @JussiPekonen for adding support for 2-digit time zone designators when importing JSON (#5309).


## 3.7.2 (2017-09-12)

### Bug Fixes

* Fixed a JNI memory issue when doing queries which might potentially cause various native crashes.
* Fixed a bug that `RealmList.deleteFromRealm(int)`, `RealmList.deleteFirstFromRealm()` and `RealmList.deleteLastFromRealm()` did not remove target objects from Realm. This bug was introduced in `3.7.1` (#5233).
* Crash with "'xxx' doesn't exist in current schema." when ProGuard is enabled (#5211).


## 3.7.1 (2017-09-07)

### Bug Fixes

* Fixed potential memory leaks of `LinkView` when calling bulk insertions APIs.
* Fixed possible assertion when using `PermissionManager` at the beginning (#5195).
* Crash caused by JNI couldn't find `SharedRealm`'s inner classes when ProGuard is enabled (#5211).

### Internal

* Replaced LinkView with Object Store's List.
* Renaming `io.realm.internal.CollectionChangeSet` to `io.realm.internal.OsCollectionChangeSet`.


## 3.7.0 (2017-09-01)

### Deprecated

* [ObjectServer] `SyncUser.getManagementRealm()`. Use `SyncUser.getPermissionManager()` instead.

### Enhancements

* [ObjectServer] `SyncUser.getPermissionManager` added as a helper API for working with permissions and permission offers.

### Internal

* [ObjectServer] Upgraded OkHttp to 3.7.0.


## 3.6.0 (2017-09-01)

### Breaking Changes

* [ObjectServer] `SyncUser.logout()` no longer throws an exception when associated Realms instances are not closed (#4962).

### Deprecated

* [ObjectServer] `SyncUser#retrieveUser` and `SyncUser#retrieveUserAsync` replaced by `SyncUser#retrieveInfoForUser`
and `SyncUser#retrieveInfoForUserAsync` which returns a `SyncUserInfo` with mode information (#5008).
* [ObjectServer] `SyncUser#Callback` replaced by the generic version `SyncUser#RequestCallback<T>`.

### Enhancements

* [ObjectServer] Added `SyncSession.uploadAllLocalChanges()`.
* [ObjectServer] APIs of `UserStore` have been changed to support same user identity but different authentication server scenario.
* [ObjectServer] Added `SyncUser.allSessions` to retrieve the all valid sessions belonging to the user (#4783).
* Added `Nullable` annotation to methods that may return `null` in order to improve Kotlin usability. This also introduced a dependency to `com.google.code.findbugs:jsr305`.
* `org.jetbrains.annotations.NotNull` is now an alias for `@Required`. This means that the Realm Schema now fully understand Kotlin non-null types.
* Added support for new data type `MutableRealmIntegers`. The new type behaves almost exactly as a reference to a Long (mutable nullable, etc) but supports `increment` and `decrement` methods, which implement a Conflict Free Replicated Data Type, whose value will converge even when changed across distributed devices with poor connections (#4266).
* Added more detailed exception message for `RealmMigrationNeeded`.
* Bumping schema version only without any actual schema changes will just succeed even when the migration block is not supplied. It threw an `RealmMigrationNeededException` before in the same case.
* Throw `IllegalStateException` when schema validation fails because of wrong declaration of `@LinkingObjects`.

### Bug Fixes

* Potential crash after using `Realm.getSchema()` to change the schema of a typed Realm. `Realm.getSchema()` now returns an immutable `RealmSchema` instance.
* `Realm.copyToRealmOrUpdate()` could cause a `RealmList` field to contain duplicated elements (#4957).
* `RealmSchema.create(String)` and `RealmObjectSchema.setClassName(String)` did not accept class name whose length was 51 to 57.
* Workaround for an Android JVM crash when using `compactOnLaunch()` (#4964).
* Class name in exception message from link query is wrong (#5096).
* The `compactOnLaunch` callback is no longer invoked if the Realm at that path is already open on other threads.

### Internal

* [ObjectServer] removed `ObjectServerUser` and its inner classes, in a step to reduce `SyncUser` complexity (#3741).
* [ObjectServer] changed the `SyncSessionStopPolicy` to `AfterChangesUploaded` to align with other binding and to prevent use cases where the Realm might be deleted before the last changes get synchronized (#5028).
* Upgraded Realm Sync to 1.10.8
* Let Object Store handle migration.


## 3.5.0 (2017-07-11)

### Enhancements

* Added `RealmConfiguration.Builder.compactOnLaunch()` to compact the file on launch (#3739).
* [ObjectServer] Adding user lookup API for administrators (#4828).
* An `IllegalStateException` will be thrown if the given `RealmModule` doesn't include all required model classes (#3398).

### Bug Fixes

* Bug in `isNull()`, `isNotNull()`, `isEmpty()`, and `isNotEmpty()` when queries involve nullable fields in link queries (#4856).
* Bug in how to resolve field names when querying `@LinkingObjects` as the last field (#4864).
* Rare crash in `RealmLog` when log level was set to `LogLevel.DEBUG`.
* Broken case insensitive query with indexed field (#4788).
* [ObjectServer] Bug related to the behaviour of `SyncUser#logout` and the use of invalid `SyncUser` with `SyncConfiguration` (#4822).
* [ObjectServer] Not all error codes from the server were recognized correctly, resulting in UNKNOWN being reported instead.
* [ObjectServer] Prevent the use of a `SyncUser` that explicitly logged out, to open a Realm (#4975).

### Internal

* Use Object Store to do table initialization.
* Removed `Table#Table()`, `Table#addEmptyRow()`, `Table#addEmptyRows()`, `Table#add(Object...)`, `Table#pivot(long,long,PivotType)` and `Table#createnative()`.
* Upgraded Realm Core to 2.8.6
* Upgraded Realm Sync to 1.10.5
* Removed `io.realm.internal.OutOfMemoryError`. `java.lang.OutOfMemoryError` will be thrown instead.


## 3.4.0 (2017-06-22)

### Breaking Changes

* [ObjectServer] Updated protocol version to 18 which is only compatible with ROS > 1.6.0.

### Deprecated

* `RealmSchema.close()` and `RealmObjectSchema.close()`. They don't need to be closed manually. They were added to the public API by mistake.

### Enhancements

* [ObjectServer] Added support for Sync Progress Notifications through `SyncSession.addDownloadProgressListener(ProgressMode, ProgressListener)` and `SyncSession.addUploadProgressListener(ProgressMode, ProgressListener)` (#4104).
* [ObjectServer] Added `SyncSession.getState()` (#4784).
* Added support for querying inverse relationships (#2904).
* Moved inverse relationships out of beta stage.
* Added `Realm.getDefaultConfiguration()` (#4725).

### Bug Fixes

* [ObjectServer] Bug which may crash when the JNI local reference limitation was reached on sync client thread.
* [ObjectServer] Retrying connections with exponential backoff, when encountering `ConnectException` (#4310).
* When converting nullable BLOB field to required, `null` values should be converted to `byte[0]` instead of `byte[1]`.
* Bug which may cause duplicated primary key values when migrating a nullable primary key field to not nullable. `RealmObjectSchema.setRequired()` and `RealmObjectSchema.setNullable()` will throw when converting a nullable primary key field with null values stored to a required primary key field.

### Internal

* Upgraded to Realm Sync 1.10.1
* Upgraded to Realm Core 2.8.4

### Credits

* Thanks to Anis Ben Nsir (@abennsir) for upgrading Roboelectric in the unitTestExample (#4698).


## 3.3.2 (2017-06-09)

### Bug Fixes

* [ObjectServer] Crash when an authentication error happens (#4726).
* [ObjectServer] Enabled encryption with Sync (#4561).
* [ObjectServer] Admin users did not connect correctly to the server (#4750).

### Internal

* Factor out internal interface ManagedObject.

## 3.3.1 (2017-05-26)

### Bug Fixes

* [ObjectServer] Accepted extra columns against synced Realm (#4706).


## 3.3.0 (2017-05-24)

### Enhancements

* [ObjectServer] Added two options to `SyncConfiguration` to provide a trusted root CA `trustedRootCA` and to disable SSL validation `disableSSLVerification` (#4371).
* [ObjectServer] Added support for changing passwords through `SyncUser.changePassword()` using an admin user (#4588).

### Bug Fixes

* Queries on proguarded Realm model classes, failed with "Table not found" (#4673).


## 3.2.1 (2017-05-19)

### Enhancements

* Not in transaction illegal state exception message changed to "Cannot modify managed objects outside of a write transaction.".

### Bug Fixes

* [ObjectServer] `schemaVersion` was mistakenly required in order to trigger migrations (#4658).
* [ObjectServer] Fields removed from model classes will now correctly be hidden instead of throwing an exception when opening the Realm (#4658).
* Random crashes which were caused by a race condition in encrypted Realm (#4343).

### Internal

* Upgraded to Realm Sync 1.8.5.
* Upgraded to Realm Core 2.8.0.

## 3.2.0 (2017-05-16)

### Enhancements

* [ObjectServer] Added support for `SyncUser.isAdmin()` (#4353).
* [ObjectServer] New set of Permission API's have been added to `SyncUser` through `SyncUser.getPermissionManager()` (#4296).
* [ObjectServer] Added support for changing passwords through `SyncUser.changePassword()` (#4423).
* [ObjectServer] Added support for `SyncConfiguration.Builder.waitForInitialRemoteData()` (#4270).
* Transient fields are now allowed in model classes, but are implicitly treated as having the `@Ignore` annotation (#4279).
* Added `Realm.refresh()` and `DynamicRealm.refresh()` (#3476).
* Added `Realm.getInstanceAsync()` and `DynamicRealm.getInstanceAsync()` (#2299).
* Added `DynamicRealmObject#linkingObjects(String,String)` to support linking objects on `DynamicRealm` (#4492).
* Added support for read only Realms using `RealmConfiguration.Builder.readOnly()` and `SyncConfiguration.Builder.readOnly()`(#1147).
* Change listeners will now auto-expand variable names to be more descriptive when using Android Studio.
* The `toString()` methods for the standard and dynamic proxies now print "proxy", or "dynamic" before the left bracket enclosing the data.

### Bug Fixes

* `@LinkingObjects` annotation now also works with Kotlin (#4611).

### Internal

* Use separated locks for different `RealmCache`s (#4551).

## 3.1.4 (2017-05-04)

## Bug fixes

* Added missing row validation check in certain cases on invalidated/deleted objects (#4540).
* Initializing Realm is now more resilient if `Context.getFilesDir()` isn't working correctly (#4493).
* `OrderedRealmCollectionSnapshot.get()` returned a wrong object (#4554).
* `onSuccess` callback got triggered infinitely if a synced transaction was committed in the async transaction's `onSuccess` callback (#4594).

## 3.1.3 (2017-04-20)

### Enhancements

* [ObjectServer] Resume synchronization as soon as the connectivity is back (#4141).

### Bug Fixes

* `equals()` and `hashCode()` of managed `RealmObject`s that come from linking objects don't work correctly (#4487).
* Field name was missing in exception message when `null` was set to required field (#4484).
* Now throws `IllegalStateException` when a getter of linking objects is called against deleted or not yet loaded `RealmObject`s (#4499).
* `NullPointerException` caused by local transaction inside the listener of `findFirstAsync()`'s results (#4495).
* Native crash when adding listeners to `RealmObject` after removing listeners from the same `RealmObject` before (#4502).
* Native crash with "Invalid argument" error happened on some Android 7.1.1 devices when opening Realm on external storage (#4461).
* `OrderedRealmCollectionChangeListener` didn't report change ranges correctly when circular link's field changed (#4474).

### Internal

* Upgraded to Realm Sync 1.6.0.
* Upgraded to Realm Core 2.6.1.

## 3.1.2 (2017-04-12)

### Bug Fixes

* Crash caused by JNI couldn't find `OsObject.notifyChangeListeners` when ProGuard is enabled (#4461).
* Incompatible return type of `RealmSchema.getAll()` and `BaseRealm.getSchema()` (#4443).
* Memory leaked when synced Realm was initialized (#4465).
* An `IllegalStateException` will be thrown when starting iterating `OrderedRealmCollection` if the Realm is closed (#4471).

## 3.1.1 (2017-04-07)

### Bug Fixes

* Crash caused by Listeners on `RealmObject` getting triggered the 2nd time with different changed field (#4437).
* Unintentionally exposing `StandardRealmSchema` (#4443).
* Workaround for crashes on specific Samsung devices which are caused by a buggy `memmove` call (#3651).

## 3.1.0 (2017-04-05)

### Breaking Changes

* Updated file format of Realm files. Existing Realm files will automatically be migrated to the new format when they are opened, but older versions of Realm cannot open these files.
* [ObjectServer] Due to file format changes, Realm Object Server 1.3.0 or later is required.

### Enhancements

* Added support for reverse relationships through the `@LinkingObjects` annotation. See `io.realm.annotations.LinkingObjects` for documentation.  
  * This feature is in `@Beta`.
  * Queries on linking objects do not work.  Queries like `where(...).equalTo("field.linkingObjects.id", 7).findAll()` are not yet supported.
  * Backlink verification is incomplete.  Evil code can cause native crashes.
* The listener on `RealmObject` will only be triggered if the object changes (#3894).
* Added `RealmObjectChangeListener` interface that provide detailed information about `RealmObject` field changes.
* Listeners on `RealmList` and `RealmResults` will be triggered immediately when the transaction is committed on the same thread (#4245).
* The real `RealmMigrationNeededException` is now thrown instead of `IllegalArgumentException` if no migration is provided for a Realm that requires it.
* `RealmQuery.distinct()` can be performed on unindexed fields (#2285).
* `targetSdkVersion` is now 25.
* [ObjectServer] In case of a Client Reset, information about the location of the backed up Realm file is now reported through the `ErrorHandler` interface (#4080).
* [ObjectServer] Authentication URLs now automatically append `/auth` if no other path segment is set (#4370).

### Bug Fixes

* Crash with `LogicError` with `Bad version number` on notifier thread (#4369).
* `Realm.migrateRealm(RealmConfiguration)` now fails correctly with an `IllegalArgumentException` if a `SyncConfiguration` is provided (#4075).
* Potential cause for Realm file corruptions (never reported).
* Add `@Override` annotation to proxy class accessors and stop using raw type in proxy classes in order to remove warnings from javac (#4329).
* `findFirstAsync()` now returns an invalid object if there is no object matches the query condition instead of running the query repeatedly until it can find one (#4352).
* [ObjectServer] Changing the log level after starting a session now works correctly (#4337).

### Internal

* Using the Object Store's Session and SyncManager.
* Upgraded to Realm Sync 1.5.0.
* Upgraded to Realm Core 2.5.1.
* Upgraded Gradle to 3.4.1

## 3.0.0 (2017-02-28)

### Breaking Changes

* `RealmResults.distinct()` returns a new `RealmResults` object instead of filtering on the original object (#2947).
* `RealmResults` is auto-updated continuously. Any transaction on the current thread which may have an impact on the order or elements of the `RealmResults` will change the `RealmResults` immediately instead of change it in the next event loop. The standard `RealmResults.iterator()` will continue to work as normal, which means that you can still delete or modify elements without impacting the iterator. The same is not true for simple for-loops. In some cases a simple for-loop will not work (https://realm.io/docs/java/3.0.0/api/io/realm/OrderedRealmCollection.html#loops), and you must use the new createSnapshot() method.
* `RealmChangeListener` on `RealmObject` will now also be triggered when the object is deleted. Use `RealmObject.isValid()` to check this state(#3138).
* `RealmObject.asObservable()` will now emit the object when it is deleted. Use `RealmObject.isValid()` to check this state (#3138).
* Removed deprecated classes `Logger` and `AndroidLogger` (#4050).

### Deprecated

* `RealmResults.removeChangeListeners()`. Use `RealmResults.removeAllChangeListeners()` instead.
* `RealmObject.removeChangeListeners()`. Use `RealmObject.removeAllChangeListeners()` instead.
* `RealmResults.distinct()` and `RealmResults.distinctAsync()`. Use `RealmQuery.distinct()` and `RealmQuery.distinctAsync()` instead.

### Enhancements

* Added support for sorting by link's field (#672).
* Added `OrderedRealmCollectionSnapshot` class and `OrderedRealmCollection.createSnapshot()` method. `OrderedRealmCollectionSnapshot` is useful when changing `RealmResults` or `RealmList` in simple loops.
* Added `OrderedRealmCollectionChangeListener` interface for supporting fine-grained collection notifications.
* Added support for ChangeListeners on `RealmList`.
* Added `RealmList.asObservable()`.

### Bug Fixes

* Element type checking in `DynamicRealmObject#setList()` (#4252).
* Now throws `IllegalStateException` instead of process crash when any of thread confined methods in `RealmQuery` is called from wrong thread (#4228).
* Now throws `IllegalStateException` when any of thread confined methods in `DynamicRealmObject` is called from wrong thread (#4258).

### Internal

* Use Object Store's `Results` as the backend for `RealmResults` (#3372).
  - Use Object Store's notification mechanism to trigger listeners.
  - Local commits triggers Realm global listener and `RealmObject` listener on current thread immediately instead of in the next event loop.


## 2.3.2 (2017-02-27)

### Bug fixes

* Log levels in JNI layer were all reported as "Error" (#4204).
* Encrypted realms can end up corrupted if many threads are reading and writing at the same time (#4128).
* "Read-only file system" exception when compacting Realm file on external storage (#4140).

### Internal

* Updated to Realm Sync v1.2.1.
* Updated to Realm Core v2.3.2.

### Enhancements

* Improved performance of getters and setters in proxy classes.


## 2.3.1 (2017-02-07)

### Enhancements

* [ObjectServer] The `serverUrl` given to `SyncConfiguration.Builder()` is now more lenient and will also accept only paths as argument (#4144).
* [ObjectServer] Add a timer to refresh periodically the access_token.

### Bug fixes

* NPE problem in SharedRealm.finalize() (#3730).
* `RealmList.contains()` and `RealmResults.contains()` now correctly use custom `equals()` method on Realm model classes.
* Build error when the project is using Kotlin (#4087).
* Bug causing classes to be replaced by classes already in Gradle's classpath (#3568).
* NullPointerException when notifying a single object that it changed (#4086).


## 2.3.0 (2017-01-19)

### Object Server API Changes

* Realm Sync v1.0.0 has been released, and Realm Mobile Platform is no longer considered in beta.
* Breaking change: Location of Realm files are now placed in `getFilesDir()/<userIdentifier>` instead of `getFilesDir()/`.
  This is done in order to support shared Realms among users, while each user retaining their own local copy.
* Breaking change: `SyncUser.all()` now returns Map instead of List.
* Breaking change: Added a default `UserStore` saving users in a Realm file (`RealmFileUserStore`).
* Breaking change: Added multi-user support to `UserStore`. Added `get(String)` and `remove(String)`, removed `remove()` and renamed `get()` to `getCurrent()`.
* Breaking change: Changed the order of arguments to `SyncCredentials.custom()` to match iOS: token, provider, userInfo.
* Added support for `PermissionOffer` and `PermissionOfferResponse` to `SyncUser.getManagementRealm()`.
* Exceptions thrown in error handlers are ignored but logged (#3559).
* Removed unused public constants in `SyncConfiguration` (#4047).
* Fixed bug, preventing Sync client to renew the access token (#4038) (#4039).
* Now `SyncUser.logout()` properly revokes tokens (#3639).

### Bug fixes

* Fixed native memory leak setting the value of a primary key (#3993).
* Activated Realm's annotation processor on connectedTest when the project is using kapt (#4008).
* Fixed "too many open files" issue (#4002).
* Added temporary work-around for bug crashing Samsung Tab 3 devices on startup (#3651).

### Enhancements

* Added `like` predicate for String fields (#3752).

### Internal

* Updated to Realm Sync v1.0.0.
* Added a Realm backup when receiving a Sync client reset message from the server.

## 2.2.2 (2017-01-16)

### Object Server API Changes (In Beta)

* Disabled `Realm.compactRealm()` when sync is enabled as it might corrupt the Realm (https://github.com/realm/realm-core/issues/2345).

### Bug fixes

* "operation not permitted" issue when creating Realm file on some devices' external storage (#3629).
* Crash on API 10 devices (#3726).
* `UnsatisfiedLinkError` caused by `pipe2` (#3945).
* Unrecoverable error with message "Try again" when the notification fifo is full (#3964).
* Realm migration wasn't triggered when the primary key definition was altered (#3966).
* Use phantom reference to solve the finalize time out issue (#2496).

### Enhancements

* All major public classes are now non-final. This is mostly a compromise to support Mockito. All protected fields/methods are still not considered part of the public API and can change without notice (#3869).
* All Realm instances share a single notification daemon thread.
* Fixed Java lint warnings with generated proxy classes (#2929).

### Internal

* Upgraded Realm Core to 2.3.0.
* Upgraded Realm Sync to 1.0.0-BETA-6.5.

## 2.2.1 (2016-11-12)

### Object Server API Changes (In Beta)

* Fixed `SyncConfiguration.toString()` so it now outputs a correct description instead of an empty string (#3787).

### Bug fixes

* Added version number to the native library, preventing ReLinker from accidentally loading old code (#3775).
* `Realm.getLocalInstanceCount(config)` throwing NullPointerException if called after all Realms have been closed (#3791).

## 2.2.0 (2016-11-12)

### Object Server API Changes (In Beta)

* Added support for `SyncUser.getManagementRealm()` and permission changes.

### Bug fixes

* Kotlin projects no longer create the `RealmDefaultModule` if no Realm model classes are present (#3746).
* Remove `includedescriptorclasses` option from ProGuard rule file in order to support built-in shrinker of Android Gradle Plugin (#3714).
* Unexpected `RealmMigrationNeededException` was thrown when a field was added to synced Realm.

### Enhancements

* Added support for the `annotationProcessor` configuration provided by Android Gradle Plugin 2.2.0 or later. Realm plugin adds its annotation processor to the `annotationProcessor` configuration instead of `apt` configuration if it is available and the `com.neenbedankt.android-apt` plugin is not used. In Kotlin projects, `kapt` is used instead of the `annotationProcessor` configuration (#3026).

## 2.1.1 (2016-10-27)

### Bug fixes

* Fixed a bug in `Realm.insert` and `Realm.insertOrUpdate` methods causing a `StackOverFlow` when you try to insert a cyclic graph of objects between Realms (#3732).

### Object Server API Changes (In Beta)

* Set default RxFactory to `SyncConfiguration`.

### Bug fixes

* ProGuard configuration introduced in 2.1.0 unexpectedly kept classes that did not have the @KeepMember annotation (#3689).

## 2.1.0 (2016-10-25)

### Breaking changes

* * `SecureUserStore` has been moved to its own GitHub repository: https://github.com/realm/realm-android-user-store
  See https://github.com/realm/realm-android-user-store/blob/master/README.md for further info on how to include it.


### Object Server API Changes (In Beta)

* Renamed `User` to `SyncUser`, `Credentials` to `SyncCredentials` and `Session` to `SyncSession` to align names with Cocoa.
* Removed `SyncManager.setLogLevel()`. Use `RealmLog.setLevel()` instead.
* `SyncUser.logout()` now correctly clears `SyncUser.currentUser()` (#3638).
* Missing ProGuard configuration for libraries used by Sync extension (#3596).
* Error handler was not called when sync session failed (#3597).
* Added `User.all()` that returns all known Realm Object Server users.
* Upgraded Realm Sync to 1.0.0-BETA-3.2

### Deprecated

* `Logger`. Use `RealmLogger` instead.
* `AndroidLogger`. The logger for Android is implemented in native code instead.

### Bug fixes

* The following were not kept by ProGuard: names of native methods not in the `io.realm.internal` package, names of classes used in method signature (#3596).
* Permission error when a database file was located on external storage (#3140).
* Memory leak when unsubscribing from a RealmResults/RealmObject RxJava Observable (#3552).

### Enhancements

* `Realm.compactRealm()` now works for encrypted Realms.
* Added `first(E defaultValue)` and `last(E defaultValue)` methods to `RealmList` and `RealmResult`. These methods will return the provided object instead of throwing an `IndexOutOfBoundsException` if the list is empty.
* Reduce transformer logger verbosity (#3608).
* `RealmLog.setLevel(int)` for setting the log level across all loggers.

### Internal

* Upgraded Realm Core to 2.1.3

### Credits

* Thanks to Max Furman (@maxfurman) for adding support for `first()` and `last()` default values.

## 2.0.2 (2016-10-06)

This release is not protocol-compatible with previous versions of the Realm Mobile Platform. The base library is still fully compatible.

### Bug fixes

* Build error when using Java 7 (#3563).

### Internal

* Upgraded Realm Core to 2.1.0
* Upgraded Realm Sync to 1.0.0-BETA-2.0.

## 2.0.1 (2016-10-05)

### Bug fixes

* `android.net.conn.CONNECTIVITY_CHANGE` broadcast caused `RuntimeException` if sync extension was disabled (#3505).
* `android.net.conn.CONNECTIVITY_CHANGE` was not delivered on Android 7 devices.
* `distinctAsync` did not respect other query parameters (#3537).
* `ConcurrentModificationException` from Gradle when building an application (#3501).

### Internal

* Upgraded to Realm Core 2.0.1 / Realm Sync 1.3-BETA

## 2.0.0 (2016-09-27)

This release introduces support for the Realm Mobile Platform!
See <https://realm.io/news/introducing-realm-mobile-platform/> for an overview of these great new features.

### Breaking Changes

* Files written by Realm 2.0 cannot be read by 1.x or earlier versions. Old files can still be opened.
* It is now required to call `Realm.init(Context)` before calling any other Realm API.
* Removed `RealmConfiguration.Builder(Context)`, `RealmConfiguration.Builder(Context, File)` and `RealmConfiguration.Builder(File)` constructors.
* `isValid()` now always returns `true` instead of `false` for unmanaged `RealmObject` and `RealmList`. This puts it in line with the behaviour of the Cocoa and .NET API's (#3101).
* armeabi is not supported anymore.
* Added new `RealmFileException`.
  - `IncompatibleLockFileException` has been removed and replaced by `RealmFileException` with kind `INCOMPATIBLE_LOCK_FILE`.
  - `RealmIOExcpetion` has been removed and replaced by `RealmFileException`.
* `RealmConfiguration.Builder.assetFile(Context, String)` has been renamed to `RealmConfiguration.Builder.assetFile(String)`.
* Object with primary key is now required to define it when the object is created. This means that `Realm.createObject(Class<E>)` and `DynamicRealm.createObject(String)` now throws `RealmException` if they are used to create an object with a primary key field. Use `Realm.createObject(Class<E>, Object)` or `DynamicRealm.createObject(String, Object)` instead.
* Importing from JSON without the primary key field defined in the JSON object now throws `IllegalArgumentException`.
* Now `Realm.beginTransaction()`, `Realm.executeTransaction()` and `Realm.waitForChange()` throw `RealmMigrationNeededException` if a remote process introduces incompatible schema changes (#3409).
* The primary key value of an object can no longer be changed after the object was created. Instead a new object must be created and all fields copied over.
* Now `Realm.createObject(Class)` and `Realm.createObject(Class,Object)` take the values from the model's fields and default constructor. Creating objects through the `DynamicRealm` does not use these values (#777).
* When `Realm.create*FromJson()`s create a new `RealmObject`, now they take the default values defined by the field itself and its default constructor for those fields that are not defined in the JSON object.

### Enhancements

* Added `realmObject.isManaged()`, `RealmObject.isManaged(obj)` and `RealmCollection.isManaged()` (#3101).
* Added `RealmConfiguration.Builder.directory(File)`.
* `RealmLog` has been moved to the public API. It is now possible to control which events Realm emit to Logcat. See the `RealmLog` class for more details.
* Typed `RealmObject`s can now continue to access their fields properly even though the schema was changed while the Realm was open (#3409).
* A `RealmMigrationNeededException` will be thrown with a cause to show the detailed message when a migration is needed and the migration block is not in the `RealmConfiguration`.


### Bug fixes

* Fixed a lint error in proxy classes when the 'minSdkVersion' of user's project is smaller than 11 (#3356).
* Fixed a potential crash when there were lots of async queries waiting in the queue.
* Fixed a bug causing the Realm Transformer to not transform field access in the model's constructors (#3361).
* Fixed a bug causing a build failure when the Realm Transformer adds accessors to a model class that was already transformed in other project (#3469).
* Fixed a bug causing the `NullPointerException` when calling getters/setters in the model's constructors (#2536).

### Internal

* Moved JNI build to CMake.
* Updated Realm Core to 2.0.0.
* Updated ReLinker to 1.2.2.

## 1.2.0 (2016-08-19)

### Bug fixes

* Throw a proper exception when operating on a non-existing field with the dynamic API (#3292).
* `DynamicRealmObject.setList` should only accept `RealmList<DynamicRealmObject>` (#3280).
* `DynamicRealmObject.getX(fieldName)` now throws a proper exception instead of a native crash when called with a field name of the wrong type (#3294).
* Fixed a concurrency crash which might happen when `Realm.executeTransactionAsync()` tried to call `onSucess` after the Realm was closed.

### Enhancements

* Added `RealmQuery.in()` for a comparison against multiple values.
* Added byte array (`byte[]`) support to `RealmQuery`'s `equalTo` and `notEqualTo` methods.
* Optimized internal caching of schema classes (#3315).

### Internal

* Updated Realm Core to 1.5.1.
* Improved sorting speed.
* Completely removed the `OptionalAPITransformer`.

### Credits

* Thanks to Brenden Kromhout (@bkromhout) for adding binary array support to `equalTo` and `notEqualTo`.

## 1.1.1 (2016-07-01)

### Bug fixes

* Fixed a wrong JNI method declaration which might cause "method not found" crash on some devices.
* Fixed a bug that `Error` in the background async thread is not forwarded to the caller thread.
* Fixed a crash when an empty `Collection` is passed to `insert()`/`insertOrUpdate()` (#3103).
* Fixed a bug that does not transfer the primary key when `RealmSchemaObject.setClassName()` is called to rename a class (#3118).
* Fixed bug in `Realm.insert` and `Realm.insertOrUpdate` methods causing a `RealmList` to be cleared when inserting a managed `RealmModel` (#3105).
* Fixed a concurrency allocation bug in storage engine which might lead to some random crashes.
* Bulk insertion now throws if it is not called in a transaction (#3173).
* The IllegalStateException thrown when accessing an empty RealmObject is now more meaningful (#3200).
* `insert()` now correctly throws an exception if two different objects have the same primary key (#3212).
* Blackberry Z10 throwing "Function not implemented" (#3178).
* Reduced the number of file descriptors used by Realm Core (#3197).
* Throw a proper `IllegalStateException` if a `RealmChangeListener` is used inside an IntentService (#2875).

### Enhancements

* The Realm Annotation processor no longer consumes the Realm annotations. Allowing other annotation processors to run.

### Internal

* Updated Realm Core to 1.4.2.
* Improved sorting speed.

## 1.1.0 (2016-06-30)

### Bug fixes

* A number of bug fixes in the storage engine related to memory management in rare cases when a Realm has been compacted.
* Disabled the optional API transformer since it has problems with DexGuard (#3022).
* `OnSuccess.OnSuccess()` might not be called with the correct Realm version for async transaction (#1893).
* Fixed a bug in `copyToRealm()` causing a cyclic dependency objects being duplicated.
* Fixed a build failure when model class has a conflicting name such as `Map`, `List`, `String`, ... (#3077).

### Enhancements

* Added `insert(RealmModel obj)`, `insertOrUpdate(RealmModel obj)`, `insert(Collection<RealmModel> collection)` and `insertOrUpdate(Collection<RealmModel> collection)` to perform batch inserts (#1684).
* Enhanced `Table.toString()` to show a PrimaryKey field details (#2903).
* Enabled ReLinker when loading a Realm from a custom path by adding a `RealmConfiguration.Builder(Context, File)` constructor (#2900).
* Changed `targetSdkVersion` of `realm-library` to 24.
* Logs warning if `DynamicRealm` is not closed when GC happens as it does for `Realm`.

### Deprecated

* `RealmConfiguration.Builder(File)`. Use `RealmConfiguration.Builder(Context, File)` instead.

### Internal

* Updated Realm Core to 1.2.0.

## 1.0.1 (2016-05-25)

### Bug fixes

* Fixed a crash when calling `Table.toString()` in debugger (#2429).
* Fixed a race condition which would cause some `RealmResults` to not be properly updated inside a `RealmChangeListener`. This could result in crashes when accessing items from those results (#2926/#2951).
* Revised `RealmResults.isLoaded()` description (#2895).
* Fixed a bug that could cause Realm to lose track of primary key when using `RealmObjectSchema.removeField()` and `RealmObjectSchema.renameField()` (#2829/#2926).
* Fixed a bug that prevented some devices from finding async related JNI methods correctly.
* Updated ProGuard configuration in order not to depend on Android's default configuration (#2972).
* Fixed a race condition between Realms notifications and other UI events. This could e.g. cause ListView to crash (#2990).
* Fixed a bug that allowed both `RealmConfiguration.Builder.assetFile()`/`deleteRealmIfMigrationNeeded()` to be configured at the same time, which leads to the asset file accidentally being deleted in migrations (#2933).
* Realm crashed outright when the same Realm file was opened in two processes. Realm will now optimistically retry opening for 1 second before throwing an Error (#2459).

### Enhancements

* Removes RxJava related APIs during bytecode transforming to make RealmObject plays well with reflection when rx.Observable doesn't exist.

## 1.0.0 (2016-05-25)

No changes since 0.91.1.

## 0.91.1 (2016-05-25)

* Updated Realm Core to 1.0.1.

### Bug fixes

* Fixed a bug when opening a Realm causes a staled memory mapping. Symptoms are error messages like "Bad or incompatible history type", "File format version doesn't match", and "Encrypted interprocess sharing is currently unsupported".

## 0.91.0 (2016-05-20)

* Updated Realm Core to 1.0.0.

### Breaking changes

* Removed all `@Deprecated` methods.
* Calling `Realm.setAutoRefresh()` or `DynamicRealm.setAutoRefresh()` from non-Looper thread throws `IllegalStateException` even if the `autoRefresh` is false (#2820).

### Bug fixes

* Calling RealmResults.deleteAllFromRealm() might lead to native crash (#2759).
* The annotation processor now correctly reports an error if trying to reference interfaces in model classes (#2808).
* Added null check to `addChangeListener` and `removeChangeListener` in `Realm` and `DynamicRealm` (#2772).
* Calling `RealmObjectSchema.addPrimaryKey()` adds an index to the primary key field, and calling `RealmObjectSchema.removePrimaryKey()` removes the index from the field (#2832).
* Log files are not deleted when calling `Realm.deleteRealm()` (#2834).

### Enhancements

* Upgrading to OpenSSL 1.0.1t. From July 11, 2016, Google Play only accept apps using OpenSSL 1.0.1r or later (https://support.google.com/faqs/answer/6376725, #2749).
* Added support for automatically copying an initial database from assets using `RealmConfiguration.Builder.assetFile()`.
* Better error messages when certain file operations fail.

### Credits

* Paweł Surówka (@thesurix) for adding the `RealmConfiguration.Builder.assetFile()`.

## 0.90.1

* Updated Realm Core to 0.100.2.

### Bug fixes

* Opening a Realm while closing a Realm in another thread could lead to a race condition.
* Automatic migration to the new file format could in rare circumstances lead to a crash.
* Fixing a race condition that may occur when using Async API (#2724).
* Fixed CannotCompileException when related class definition in android.jar cannot be found (#2703).

### Enhancements

* Prints path when file related exceptions are thrown.

## 0.90.0

* Updated Realm Core to 0.100.0.

### Breaking changes

* RealmChangeListener provides the changed object/Realm/collection as well (#1594).
* All JSON methods on Realm now only wraps JSONException in RealmException. All other Exceptions are thrown as they are.
* Marked all methods on `RealmObject` and all public classes final (#1594).
* Removed `BaseRealm` from the public API.
* Removed `HandlerController` from the public API.
* Removed constructor of `RealmAsyncTask` from the public API (#1594).
* `RealmBaseAdapter` has been moved to its own GitHub repository: https://github.com/realm/realm-android-adapters
  See https://github.com/realm/realm-android-adapters/blob/master/README.md for further info on how to include it.
* File format of Realm files is changed. Files will be automatically upgraded but opening a Realm file with older
  versions of Realm is not possible.

### Deprecated

* `Realm.allObjects*()`. Use `Realm.where(clazz).findAll*()` instead.
* `Realm.distinct*()`. Use `Realm.where(clazz).distinct*()` instead.
* `DynamicRealm.allObjects*()`. Use `DynamicRealm.where(className).findAll*()` instead.
* `DynamicRealm.distinct*()`. Use `DynamicRealm.where(className).distinct*()` instead.
* `Realm.allObjectsSorted(field, sort, field, sort, field, sort)`. Use `RealmQuery.findAllSorted(field[], sort[])`` instead.
* `RealmQuery.findAllSorted(field, sort, field, sort, field, sort)`. Use `RealmQuery.findAllSorted(field[], sort[])`` instead.
* `RealmQuery.findAllSortedAsync(field, sort, field, sort, field, sort)`. Use `RealmQuery.findAllSortedAsync(field[], sort[])`` instead.
* `RealmConfiguration.setModules()`. Use `RealmConfiguration.modules()` instead.
* `Realm.refresh()` and `DynamicRealm.refresh()`. Use `Realm.waitForChange()`/`stopWaitForChange()` or `DynamicRealm.waitForChange()`/`stopWaitForChange()` instead.

### Enhancements

* `RealmObjectSchema.getPrimaryKey()` (#2636).
* `Realm.createObject(Class, Object)` for creating objects with a primary key directly.
* Unit tests in Android library projects now detect Realm model classes.
* Better error message if `equals()` and `hashCode()` are not properly overridden in custom Migration classes.
* Expanding the precision of `Date` fields to cover full range (#833).
* `Realm.waitForChange()`/`stopWaitForChange()` and `DynamicRealm.waitForChange()`/`stopWaitForChange()` (#2386).

### Bug fixes

* `RealmChangeListener` on `RealmObject` is not triggered when adding listener on returned `RealmObject` of `copyToRealmOrUpdate()` (#2569).

### Credits

* Thanks to Brenden Kromhout (@bkromhout) for adding `RealmObjectSchema.getPrimaryKey()`.

## 0.89.1

### Bug fixes

* @PrimaryKey + @Required on String type primary key no longer throws when using copyToRealm or copyToRealmOrUpdate (#2653).
* Primary key is cleared/changed when calling RealmSchema.remove()/RealmSchema.rename() (#2555).
* Objects implementing RealmModel can be used as a field of RealmModel/RealmObject (#2654).

## 0.89.0

### Breaking changes

* @PrimaryKey field value can now be null for String, Byte, Short, Integer, and Long types. Older Realms should be migrated, using RealmObjectSchema.setNullable(), or by adding the @Required annotation (#2515).
* `RealmResults.clear()` now throws UnsupportedOperationException. Use `RealmResults.deleteAllFromRealm()` instead.
* `RealmResults.remove(int)` now throws UnsupportedOperationException. Use `RealmResults.deleteFromRealm(int)` instead.
* `RealmResults.sort()` and `RealmList.sort()` now return the sorted result instead of sorting in-place.
* `RealmList.first()` and `RealmList.last()` now throw `ArrayIndexOutOfBoundsException` if `RealmList` is empty.
* Removed deprecated method `Realm.getTable()` from public API.
* `Realm.refresh()` and `DynamicRealm.refresh()` on a Looper no longer have any effect. `RealmObject` and `RealmResults` are always updated on the next event loop.

### Deprecated

* `RealmObject.removeFromRealm()` in place of `RealmObject.deleteFromRealm()`
* `Realm.clear(Class)` in favour of `Realm.delete(Class)`.
* `DynamicRealm.clear(Class)` in place of `DynamicRealm.delete(Class)`.

### Enhancements

* Added a `RealmModel` interface that can be used instead of extending `RealmObject`.
* `RealmCollection` and `OrderedRealmCollection` interfaces have been added. `RealmList` and `RealmResults` both implement these.
* `RealmBaseAdapter` now accept an `OrderedRealmCollection` instead of only `RealmResults`.
* `RealmObjectSchema.isPrimaryKey(String)` (#2440)
* `RealmConfiguration.initialData(Realm.Transaction)` can now be used to populate a Realm file before it is used for the first time.

### Bug fixes

* `RealmObjectSchema.isRequired(String)` and `RealmObjectSchema.isNullable(String)` don't throw when the given field name doesn't exist.

### Credits

* Thanks to @thesurix for adding `RealmConfiguration.initialData()`.

## 0.88.3

* Updated Realm Core to 0.97.3.

### Enhancements

* Throws an IllegalArgumentException when calling Realm.copyToRealm()/Realm.copyToRealmOrUpdate() with a RealmObject which belongs to another Realm instance in a different thread.
* Improved speed of cleaning up native resources (#2496).

### Bug fixes

* Field annotated with @Ignored should not have accessors generated by the bytecode transformer (#2478).
* RealmResults and RealmObjects can no longer accidentially be GC'ed if using `asObservable()`. Previously this caused the observable to stop emitting (#2485).
* Fixed an build issue when using Realm in library projects on Windows (#2484).
* Custom equals(), toString() and hashCode() are no longer incorrectly overwritten by the proxy class (#2545).

## 0.88.2

* Updated Realm Core to 0.97.2.

### Enhancements

* Outputs additional information when incompatible lock file error occurs.

### Bug fixes

* Race condition causing BadVersionException when running multiple async writes and queries at the same time (#2021/#2391/#2417).

## 0.88.1

### Bug fixes

* Prevent throwing NullPointerException in RealmConfiguration.equals(RealmConfiguration) when RxJava is not in the classpath (#2416).
* RealmTransformer fails because of missing annotation classes in user's project (#2413).
* Added SONAME header to shared libraries (#2432).
* now DynamicRealmObject.toString() correctly shows null value as "null" and the format is aligned to the String from typed RealmObject (#2439).
* Fixed an issue occurring while resolving ReLinker in apps using a library based on Realm (#2415).

## 0.88.0 (2016-03-10)

* Updated Realm Core to 0.97.0.

### Breaking changes

* Realm has now to be installed as a Gradle plugin.
* DynamicRealm.executeTransaction() now directly throws any RuntimeException instead of wrapping it in a RealmException (#1682).
* DynamicRealm.executeTransaction() now throws IllegalArgumentException instead of silently accepting a null Transaction object.
* String setters now throw IllegalArgumentException instead of RealmError for invalid surrogates.
* DynamicRealm.distinct()/distinctAsync() and Realm.distinct()/distinctAsync() now throw IllegalArgumentException instead of UnsupportedOperationException for invalid type or unindexed field.
* All thread local change listeners are now delayed until the next Looper event instead of being triggered when committing.
* Removed RealmConfiguration.getSchemaMediator() from public API which was deprecated in 0.86.0. Please use RealmConfiguration.getRealmObjectClasses() to obtain the set of model classes (#1797).
* Realm.migrateRealm() throws a FileNotFoundException if the Realm file doesn't exist.
* It is now required to unsubscribe from all Realm RxJava observables in order to fully close the Realm (#2357).

### Deprecated

* Realm.getInstance(Context). Use Realm.getInstance(RealmConfiguration) or Realm.getDefaultInstance() instead.
* Realm.getTable(Class) which was public because of the old migration API. Use Realm.getSchema() or DynamicRealm.getSchema() instead.
* Realm.executeTransaction(Transaction, Callback) and replaced it with Realm.executeTransactionAsync(Transaction), Realm.executeTransactionAsync(Transaction, OnSuccess), Realm.executeTransactionAsync(Transaction, OnError) and Realm.executeTransactionAsync(Transaction, OnSuccess, OnError).

### Enhancements

* Support for custom methods, custom logic in accessors, custom accessor names, interface implementation and public fields in Realm objects (#909).
* Support to project Lombok (#502).
* RealmQuery.isNotEmpty() (#2025).
* Realm.deleteAll() and RealmList.deleteAllFromRealm() (#1560).
* RealmQuery.distinct() and RealmResults.distinct() (#1568).
* RealmQuery.distinctAsync() and RealmResults.distinctAsync() (#2118).
* Improved .so loading by using [ReLinker](https://github.com/KeepSafe/ReLinker).
* Improved performance of RealmList#contains() (#897).
* distinct(...) for Realm, DynamicRealm, RealmQuery, and RealmResults can take multiple parameters (#2284).
* "realm" and "row" can be used as field name in model classes (#2255).
* RealmResults.size() now returns Integer.MAX_VALUE when actual size is greater than Integer.MAX_VALUE (#2129).
* Removed allowBackup from AndroidManifest (#2307).

### Bug fixes

* Error occurring during test and (#2025).
* Error occurring during test and connectedCheck of unit test example (#1934).
* Bug in jsonExample (#2092).
* Multiple calls of RealmResults.distinct() causes to return wrong results (#2198).
* Calling DynamicRealmObject.setList() with RealmList<DynamicRealmObject> (#2368).
* RealmChangeListeners did not triggering correctly if findFirstAsync() didn't find any object. findFirstAsync() Observables now also correctly call onNext when the query completes in that case (#2200).
* Setting a null value to trigger RealmChangeListener (#2366).
* Preventing throwing BadVersionException (#2391).

### Credits

* Thanks to Bill Best (@wmbest2) for snapshot testing.
* Thanks to Graham Smith (@grahamsmith) for a detailed bug report (#2200).

## 0.87.5 (2016-01-29)
* Updated Realm Core to 0.96.2.
  - IllegalStateException won't be thrown anymore in RealmResults.where() if the RealmList which the RealmResults is created on has been deleted. Instead, the RealmResults will be treated as empty forever.
  - Fixed a bug causing a bad version exception, when using findFirstAsync (#2115).

## 0.87.4 (2016-01-28)
* Updated Realm Core to 0.96.0.
  - Fixed bug causing BadVersionException or crashing core when running async queries.

## 0.87.3 (2016-01-25)
* IllegalArgumentException is now properly thrown when calling Realm.copyFromRealm() with a DynamicRealmObject (#2058).
* Fixed a message in IllegalArgumentException thrown by the accessors of DynamicRealmObject (#2141).
* Fixed RealmList not returning DynamicRealmObjects of the correct underlying type (#2143).
* Fixed potential crash when rolling back removal of classes that reference each other (#1829).
* Updated Realm Core to 0.95.8.
  - Fixed a bug where undetected deleted object might lead to seg. fault (#1945).
  - Better performance when deleting objects (#2015).

## 0.87.2 (2016-01-08)
* Removed explicit GC call when committing a transaction (#1925).
* Fixed a bug when RealmObjectSchema.addField() was called with the PRIMARY_KEY modifier, the field was not set as a required field (#2001).
* Fixed a bug which could throw a ConcurrentModificationException in RealmObject's or RealmResults' change listener (#1970).
* Fixed RealmList.set() so it now correctly returns the old element instead of the new (#2044).
* Fixed the deployment of source and javadoc jars (#1971).

## 0.87.1 (2015-12-23)
* Upgraded to NDK R10e. Using gcc 4.9 for all architectures.
* Updated Realm Core to 0.95.6
  - Fixed a bug where an async query can be copied incomplete in rare cases (#1717).
* Fixed potential memory leak when using async query.
* Added a check to prevent removing a RealmChangeListener from a non-Looper thread (#1962). (Thank you @hohnamkung.)

## 0.87.0 (2015-12-17)
* Added Realm.asObservable(), RealmResults.asObservable(), RealmObject.asObservable(), DynamicRealm.asObservable() and DynamicRealmObject.asObservable().
* Added RealmConfiguration.Builder.rxFactory() and RxObservableFactory for custom RxJava observable factory classes.
* Added Realm.copyFromRealm() for creating detached copies of Realm objects (#931).
* Added RealmObjectSchema.getFieldType() (#1883).
* Added unitTestExample to showcase unit and instrumentation tests. Examples include jUnit3, jUnit4, Espresso, Robolectric, and MPowermock usage with Realm (#1440).
* Added support for ISO8601 based dates for JSON import. If JSON dates are invalid a RealmException will be thrown (#1213).
* Added APK splits to gridViewExample (#1834).

## 0.86.1 (2015-12-11)
* Improved the performance of removing objects (RealmResults.clear() and RealmResults.remove()).
* Updated Realm Core to 0.95.5.
* Updated ProGuard configuration (#1904).
* Fixed a bug where RealmQuery.findFirst() returned a wrong result if the RealmQuery had been created from a RealmResults.where() (#1905).
* Fixed a bug causing DynamicRealmObject.getObject()/setObject() to use the wrong class (#1912).
* Fixed a bug which could cause a crash when closing Realm instances in change listeners (#1900).
* Fixed a crash occurring during update of multiple async queries (#1895).
* Fixed listeners not triggered for RealmObject & RealmResults created using copy or create methods (#1884).
* Fixed RealmChangeListener never called inside RealmResults (#1894).
* Fixed crash when calling clear on a RealmList (#1886).

## 0.86.0 (2015-12-03)
* BREAKING CHANGE: The Migration API has been replaced with a new API.
* BREAKING CHANGE: RealmResults.SORT_ORDER_ASCENDING and RealmResults.SORT_ORDER_DESCENDING constants have been replaced by Sort.ASCENDING and Sort.DESCENDING enums.
* BREAKING CHANGE: RealmQuery.CASE_SENSITIVE and RealmQuery.CASE_INSENSITIVE constants have been replaced by Case.SENSITIVE and Case.INSENSITIVE enums.
* BREAKING CHANGE: Realm.addChangeListener, RealmObject.addChangeListener and RealmResults.addChangeListener hold a strong reference to the listener, you should unregister the listener to avoid memory leaks.
* BREAKING CHANGE: Removed deprecated methods RealmQuery.minimum{Int,Float,Double}, RealmQuery.maximum{Int,Float,Double}, RealmQuery.sum{Int,Float,Double} and RealmQuery.average{Int,Float,Double}. Use RealmQuery.min(), RealmQuery.max(), RealmQuery.sum() and RealmQuery.average() instead.
* BREAKING CHANGE: Removed RealmConfiguration.getSchemaMediator() which is public by mistake. And RealmConfiguration.getRealmObjectClasses() is added as an alternative in order to obtain the set of model classes (#1797).
* BREAKING CHANGE: Realm.addChangeListener, RealmObject.addChangeListener and RealmResults.addChangeListener will throw an IllegalStateException when invoked on a non-Looper thread. This is to prevent registering listeners that will not be invoked.
* BREAKING CHANGE: trying to access a property on an unloaded RealmObject obtained asynchronously will throw an IllegalStateException
* Added new Dynamic API using DynamicRealm and DynamicRealmObject.
* Added Realm.getSchema() and DynamicRealm.getSchema().
* Realm.createOrUpdateObjectFromJson() now works correctly if the RealmObject class contains a primary key (#1777).
* Realm.compactRealm() doesn't throw an exception if the Realm file is opened. It just returns false instead.
* Updated Realm Core to 0.95.3.
  - Fixed a bug where RealmQuery.average(String) returned a wrong value for a nullable Long/Integer/Short/Byte field (#1803).
  - Fixed a bug where RealmQuery.average(String) wrongly counted the null value for average calculation (#1854).

## 0.85.1 (2015-11-23)
* Fixed a bug which could corrupt primary key information when updating from a Realm version <= 0.84.1 (#1775).

## 0.85.0 (2016-11-19)
* BREAKING CHANGE: Removed RealmEncryptionNotSupportedException since the encryption implementation changed in Realm's underlying storage engine. Encryption is now supported on all devices.
* BREAKING CHANGE: Realm.executeTransaction() now directly throws any RuntimeException instead of wrapping it in a RealmException (#1682).
* BREAKING CHANGE: RealmQuery.isNull() and RealmQuery.isNotNull() now throw IllegalArgumentException instead of RealmError if the fieldname is a linked field and the last element is a link (#1693).
* Added Realm.isEmpty().
* Setters in managed object for RealmObject and RealmList now throw IllegalArgumentException if the value contains an invalid (unmanaged, removed, closed, from different Realm) object (#1749).
* Attempting to refresh a Realm while a transaction is in process will now throw an IllegalStateException (#1712).
* The Realm AAR now also contains the ProGuard configuration (#1767). (Thank you @skyisle.)
* Updated Realm Core to 0.95.
  - Removed reliance on POSIX signals when using encryption.

## 0.84.2
* Fixed a bug making it impossible to convert a field to become required during a migration (#1695).
* Fixed a bug making it impossible to read Realms created using primary keys and created by iOS (#1703).
* Fixed some memory leaks when an Exception is thrown (#1730).
* Fixed a memory leak when using relationships (#1285).
* Fixed a bug causing cached column indices to be cleared too soon (#1732).

## 0.84.1 (2015-10-28)
* Updated Realm Core to 0.94.4.
  - Fixed a bug that could cause a crash when running the same query multiple times.
* Updated ProGuard configuration. See [documentation](https://realm.io/docs/java/latest/#proguard) for more details.
* Updated Kotlin example to use 1.0.0-beta.
* Fixed warnings reported by "lint -Xlint:all" (#1644).
* Fixed a bug where simultaneous opening and closing a Realm from different threads might result in a NullPointerException (#1646).
* Fixed a bug which made it possible to externally modify the encryption key in a RealmConfiguration (#1678).

## 0.84.0 (2015-10-22)
* Added support for async queries and transactions.
* Added support for parsing JSON Dates with timezone information. (Thank you @LateralKevin.)
* Added RealmQuery.isEmpty().
* Added Realm.isClosed() method.
* Added Realm.distinct() method.
* Added RealmQuery.isValid(), RealmResults.isValid() and RealmList.isValid(). Each method checks whether the instance is still valid to use or not(for example, the Realm has been closed or any parent object has been removed).
* Added Realm.isInTransaction() method.
* Updated Realm Core to version 0.94.3.
  - Fallback for mremap() now work correctly on BlackBerry devices.
* Following methods in managed RealmList now throw IllegalStateException instead of native crash when RealmList.isValid() returns false: add(int,RealmObject), add(RealmObject)
* Following methods in managed RealmList now throw IllegalStateException instead of ArrayIndexOutOfBoundsException when RealmList.isValid() returns false: set(int,RealmObject), move(int,int), remove(int), get(int)
* Following methods in managed RealmList now throw IllegalStateException instead of returning 0/null when RealmList.isValid() returns false: clear(), removeAll(Collection), remove(RealmObject), first(), last(), size(), where()
* RealmPrimaryKeyConstraintException is now thrown instead of RealmException if two objects with same primary key are inserted.
* IllegalStateException is now thrown when calling Realm's clear(), RealmResults's remove(), removeLast(), clear() or RealmObject's removeFromRealm() from an incorrect thread.
* Fixed a bug affecting RealmConfiguration.equals().
* Fixed a bug in RealmQuery.isNotNull() which produced wrong results for binary data.
* Fixed a bug in RealmQuery.isNull() and RealmQuery.isNotNull() which validated the query prematurely.
* Fixed a bug where closed Realms were trying to refresh themselves resulting in a NullPointerException.
* Fixed a bug that made it possible to migrate open Realms, which could cause undefined behavior when querying, reading or writing data.
* Fixed a bug causing column indices to be wrong for some edge cases. See #1611 for details.

## 0.83.1 (2015-10-15)
* Updated Realm Core to version 0.94.1.
  - Fixed a bug when using Realm.compactRealm() which could make it impossible to open the Realm file again.
  - Fixed a bug, so isNull link queries now always return true if any part is null.

## 0.83 (2015-10-08)
* BREAKING CHANGE: Database file format update. The Realm file created by this version cannot be used by previous versions of Realm.
* BREAKING CHANGE: Removed deprecated methods and constructors from the Realm class.
* BREAKING CHANGE: Introduced boxed types Boolean, Byte, Short, Integer, Long, Float and Double. Added null support. Introduced annotation @Required to indicate a field is not nullable. String, Date and byte[] became nullable by default which means a RealmMigrationNeededException will be thrown if an previous version of a Realm file is opened.
* Deprecated methods: RealmQuery.minimum{Int,Float,Double}, RealmQuery.maximum{Int,Float,Double}. Use RealmQuery.min() and RealmQuery.max() instead.
* Added support for x86_64.
* Fixed an issue where opening the same Realm file on two Looper threads could potentially lead to an IllegalStateException being thrown.
* Fixed an issue preventing the call of listeners on refresh().
* Opening a Realm file from one thread will no longer be blocked by a transaction from another thread.
* Range restrictions of Date fields have been removed. Date fields now accepts any value. Milliseconds are still removed.

## 0.82.2 (2015-09-04)
* Fixed a bug which might cause failure when loading the native library.
* Fixed a bug which might trigger a timeout in Context.finalize().
* Fixed a bug which might cause RealmObject.isValid() to throw an exception if the object is deleted.
* Updated Realm core to version 0.89.9
  - Fixed a potential stack overflow issue which might cause a crash when encryption was used.
  - Embedded crypto functions into Realm dynamic lib to avoid random issues on some devices.
  - Throw RealmEncryptionNotSupportedException if the device doesn't support Realm encryption. At least one device type (HTC One X) contains system bugs that prevents Realm's encryption from functioning properly. This is now detected, and an exception is thrown when trying to open/create an encrypted Realm file. It's up to the application to catch this and decide if it's OK to proceed without encryption instead.

## 0.82.1 (2015-08-06)
* Fixed a bug where using the wrong encryption key first caused the right key to be seen as invalid.
* Fixed a bug where String fields were ignored when updating objects from JSON with null values.
* Fixed a bug when calling System.exit(0), the process might hang.

## 0.82 (2015-07-28)
* BREAKING CHANGE: Fields with annotation @PrimaryKey are indexed automatically now. Older schemas require a migration.
* RealmConfiguration.setModules() now accept ignore null values which Realm.getDefaultModule() might return.
* Trying to access a deleted Realm object throw throws a proper IllegalStateException.
* Added in-memory Realm support.
* Closing realm on another thread different from where it was created now throws an exception.
* Realm will now throw a RealmError when Realm's underlying storage engine encounters an unrecoverable error.
* @Index annotation can also be applied to byte/short/int/long/boolean/Date now.
* Fixed a bug where RealmQuery objects are prematurely garbage collected.
* Removed RealmQuery.between() for link queries.

## 0.81.1 (2015-06-22)
* Fixed memory leak causing Realm to never release Realm objects.

## 0.81 (2015-06-19)
* Introduced RealmModules for working with custom schemas in libraries and apps.
* Introduced Realm.getDefaultInstance(), Realm.setDefaultInstance(RealmConfiguration) and Realm.getInstance(RealmConfiguration).
* Deprecated most constructors. They have been been replaced by Realm.getInstance(RealmConfiguration) and Realm.getDefaultInstance().
* Deprecated Realm.migrateRealmAtPath(). It has been replaced by Realm.migrateRealm(RealmConfiguration).
* Deprecated Realm.deleteFile(). It has been replaced by Realm.deleteRealm(RealmConfiguration).
* Deprecated Realm.compactFile(). It has been replaced by Realm.compactRealm(RealmConfiguration).
* RealmList.add(), RealmList.addAt() and RealmList.set() now copy unmanaged objects transparently into Realm.
* Realm now works with Kotlin (M12+). (Thank you @cypressious.)
* Fixed a performance regression introduced in 0.80.3 occurring during the validation of the Realm schema.
* Added a check to give a better error message when null is used as value for a primary key.
* Fixed unchecked cast warnings when building with Realm.
* Cleaned up examples (remove old test project).
* Added checking for missing generic type in RealmList fields in annotation processor.

## 0.80.3 (2015-05-22)
* Calling Realm.copyToRealmOrUpdate() with an object with a null primary key now throws a proper exception.
* Fixed a bug making it impossible to open Realms created by Realm-Cocoa if a model had a primary key defined.
* Trying to using Realm.copyToRealmOrUpdate() with an object with a null primary key now throws a proper exception.
* RealmChangedListener now also gets called on the same thread that did the commit.
* Fixed bug where Realm.createOrUpdateWithJson() reset Date and Binary data to default values if not found in the JSON output.
* Fixed a memory leak when using RealmBaseAdapter.
* RealmBaseAdapter now allow RealmResults to be null. (Thanks @zaki50.)
* Fixed a bug where a change to a model class (`RealmList<A>` to `RealmList<B>`) would not throw a RealmMigrationNeededException.
* Fixed a bug where setting multiple RealmLists didn't remove the previously added objects.
* Solved ConcurrentModificationException thrown when addChangeListener/removeChangeListener got called in the onChange. (Thanks @beeender)
* Fixed duplicated listeners in the same realm instance. Trying to add duplicated listeners is ignored now. (Thanks @beeender)

## 0.80.2 (2015-05-04)
* Trying to use Realm.copyToRealmOrUpdate() with an object with a null primary key now throws a proper exception.
* RealmMigrationNeedException can now return the path to the Realm that needs to be migrated.
* Fixed bug where creating a Realm instance with a hashcode collision no longer returned the wrong Realm instance.
* Updated Realm Core to version 0.89.2
  - fixed bug causing a crash when opening an encrypted Realm file on ARM64 devices.

## 0.80.1 (2015-04-16)
* Realm.createOrUpdateWithJson() no longer resets fields to their default value if they are not found in the JSON input.
* Realm.compactRealmFile() now uses Realm Core's compact() method which is more failure resilient.
* Realm.copyToRealm() now correctly handles referenced child objects that are already in the Realm.
* The ARM64 binary is now properly a part of the Eclipse distribution package.
* A RealmMigrationExceptionNeeded is now properly thrown if @Index and @PrimaryKey are not set correctly during a migration.
* Fixed bug causing Realms to be cached even though they failed to open correctly.
* Added Realm.deleteRealmFile(File) method.
* Fixed bug causing queries to fail if multiple Realms has different field ordering.
* Fixed bug when using Realm.copyToRealm() with a primary key could crash if default value was already used in the Realm.
* Updated Realm Core to version 0.89.0
  - Improved performance for sorting RealmResults.
  - Improved performance for refreshing a Realm after inserting or modifying strings or binary data.
  - Fixed bug causing incorrect result when querying indexed fields.
  - Fixed bug causing corruption of string index when deleting an object where there are duplicate values for the indexed field.
  - Fixed bug causing a crash after compacting the Realm file.
* Added RealmQuery.isNull() and RealmQuery.isNotNull() for querying relationships.
* Fixed a potential NPE in the RealmList constructor.

## 0.80 (2015-03-11)
* Queries on relationships can be case sensitive.
* Fixed bug when importing JSONObjects containing NULL values.
* Fixed crash when trying to remove last element of a RealmList.
* Fixed bug crashing annotation processor when using "name" in model classes for RealmObject references
* Fixed problem occurring when opening an encrypted Realm with two different instances of the same key.
* Version checker no longer reports that updates are available when latest version is used.
* Added support for static fields in RealmObjects.
* Realm.writeEncryptedCopyTo() has been reenabled.

## 0.79.1 (2015-02-20)
* copyToRealm() no longer crashes on cyclic data structures.
* Fixed potential crash when using copyToRealmOrUpdate with an object graph containing a mix of elements with and without primary keys.

## 0.79 (2015-02-16)
* Added support for ARM64.
* Added RealmQuery.not() to negate a query condition.
* Added copyToRealmOrUpdate() and createOrUpdateFromJson() methods, that works for models with primary keys.
* Made the native libraries much smaller. Arm went from 1.8MB to 800KB.
* Better error reporting when trying to create or open a Realm file fails.
* Improved error reporting in case of missing accessors in model classes.
* Re-enabled RealmResults.remove(index) and RealmResults.removeLast().
* Primary keys are now supported through the @PrimaryKey annotation.
* Fixed error when instantiating a Realm with the wrong key.
* Throw an exception if deleteRealmFile() is called when there is an open instance of the Realm.
* Made migrations and compression methods synchronised.
* Removed methods deprecated in 0.76. Now Realm.allObjectsSorted() and RealmQuery.findAllSorted() need to be used instead.
* Reimplemented Realm.allObjectSorted() for better performance.

## 0.78 (2015-01-22)
* Added proper support for encryption. Encryption support is now included by default. Keys are now 64 bytes long.
* Added support to write an encrypted copy of a Realm.
* Realm no longer incorrectly warns that an instance has been closed too many times.
* Realm now shows a log warning if an instance is being finalized without being closed.
* Fixed bug causing Realms to be cached during a RealmMigration resulting in invalid realms being returned from Realm.getInstance().
* Updated core to 0.88.

## 0.77 (2015-01-16)
* Added Realm.allObjectsSorted() and RealmQuery.findAllSorted() and extending RealmResults.sort() for multi-field sorting.
* Added more logging capabilities at the JNI level.
* Added proper encryption support. NOTE: The key has been increased from 32 bytes to 64 bytes (see example).
* Added support for unmanaged objects and custom constructors.
* Added more precise imports in proxy classes to avoid ambiguous references.
* Added support for executing a transaction with a closure using Realm.executeTransaction().
* Added RealmObject.isValid() to test if an object is still accessible.
* RealmResults.sort() now has better error reporting.
* Fixed bug when doing queries on the elements of a RealmList, ie. like Realm.where(Foo.class).getBars().where().equalTo("name").
* Fixed bug causing refresh() to be called on background threads with closed Realms.
* Fixed bug where calling Realm.close() too many times could result in Realm not getting closed at all. This now triggers a log warning.
* Throw NoSuchMethodError when RealmResults.indexOf() is called, since it's not implemented yet.
* Improved handling of empty model classes in the annotation processor
* Removed deprecated static constructors.
* Introduced new static constructors based on File instead of Context, allowing to save Realm files in custom locations.
* RealmList.remove() now properly returns the removed object.
* Calling realm.close() no longer prevent updates to other open realm instances on the same thread.

## 0.76.0 (2014-12-19)
* RealmObjects can now be imported using JSON.
* Gradle wrapper updated to support Android Studio 1.0.
* Fixed bug in RealmObject.equals() so it now correctly compares two objects from the same Realm.
* Fixed bug in Realm crashing for receiving notifications after close().
* Realm class is now marked as final.
* Replaced concurrency example with a better thread example.
* Allowed to add/remove RealmChangeListeners in RealmChangeListeners.
* Upgraded to core 0.87.0 (encryption support, API changes).
* Close the Realm instance after migrations.
* Added a check to deny the writing of objects outside of a transaction.

## 0.75.1 (2014-12-03)
* Changed sort to be an in-place method.
* Renamed SORT_ORDER_DECENDING to SORT_ORDER_DESCENDING.
* Added sorting functionality to allObjects() and findAll().
* Fixed bug when querying a date column with equalTo(), it would act as lessThan()

## 0.75.0 (2014-11-28)
* Realm now implements Closeable, allowing better cleanup of native resources.
* Added writeCopyTo() and compactRealmFile() to write and compact a Realm to a new file.
* RealmObject.toString(), equals() and hashCode() now support models with cyclic references.
* RealmResults.iterator() and listIterator() now correctly iterates the results when using remove().
* Bug fixed in Exception text when field names was not matching the database.
* Bug fixed so Realm no longer throws an Exception when removing the last object.
* Bug fixed in RealmResults which prevented sub-querying.
* The Date type does not support millisecond resolution, and dates before 1901-12-13 and dates after 2038-01-19 are not supported on 32 bit systems.
* Fixed bug so Realm no longer throws an Exception when removing the last object.
* Fixed bug in RealmResults which prevented sub-querying.

## 0.74.0 (2014-11-19)
* Added support for more field/accessors naming conventions.
* Added case sensitive versions of string comparison operators equalTo and notEqualTo.
* Added where() to RealmList to initiate queries.
* Added verification of fields names in queries with links.
* Added exception for queries with invalid field name.
* Allow static methods in model classes.
* An exception will now be thrown if you try to move Realm, RealmResults or RealmObject between threads.
* Fixed a bug in the calculation of the maximum of date field in a RealmResults.
* Updated core to 0.86.0, fixing a bug in cancelling an empty transaction, and major query speedups with floats/doubles.
* Consistent handling of UTF-8 strings.
* removeFromRealm() now calls moveLastOver() which is faster and more reliable when deleting multiple objects.

## 0.73.1 (2014-11-05)
* Fixed a bug that would send infinite notifications in some instances.

## 0.73.0 (2014-11-04)
* Fixed a bug not allowing queries with more than 1024 conditions.
* Rewritten the notification system. The API did not change but it's now much more reliable.
* Added support for switching auto-refresh on and off (Realm.setAutoRefresh).
* Added RealmBaseAdapter and an example using it.
* Added deleteFromRealm() method to RealmObject.

## 0.72.0 (2014-10-27)
* Extended sorting support to more types: boolean, byte, short, int, long, float, double, Date, and String fields are now supported.
* Better support for Java 7 and 8 in the annotations processor.
* Better support for the Eclipse annotations processor.
* Added Eclipse support to the distribution folder.
* Added Realm.cancelTransaction() to cancel/abort/rollback a transaction.
* Added support for link queries in the form realm.where(Owner.class).equalTo("cat.age", 12).findAll().
* Faster implementation of RealmQuery.findFirst().
* Upgraded core to 0.85.1 (deep copying of strings in queries; preparation for link queries).

## 0.71.0 (2014-10-07)
* Simplified the release artifact to a single Jar file.
* Added support for Eclipse.
* Added support for deploying to Maven.
* Throw exception if nested transactions are used (it's not allowed).
* Javadoc updated.
* Fixed [bug in RealmResults](https://github.com/realm/realm-java/issues/453).
* New annotation @Index to add search index to a field (currently only supporting String fields).
* Made the annotations processor more verbose and strict.
* Added RealmQuery.count() method.
* Added a new example about concurrency.
* Upgraded to core 0.84.0.

## 0.70.1 (2014-09-30)
* Enabled unit testing for the realm project.
* Fixed handling of camel-cased field names.

## 0.70.0 (2014-09-29)
* This is the first public beta release.<|MERGE_RESOLUTION|>--- conflicted
+++ resolved
@@ -1,4 +1,3 @@
-<<<<<<< HEAD
 ## 10.4.0 (YYYY-MM-DD)
 
 ### Enhancements
@@ -6,7 +5,17 @@
 
 ### Fixes
 * None
-=======
+
+### Compatibility
+* File format: Generates Realms with format v20. Unsynced Realms will be upgraded from Realm Java 2.0 and later. Synced Realms can only be read and upgraded if created with Realm Java v10.0.0-BETA.1.
+* APIs are backwards compatible with all previous release of realm-java in the 10.x.y series.
+* Realm Studio 10.0.0 or above is required to open Realms created by this version.
+
+### Internal
+* Updated to Realm Core commit: df57de0101b5b817f8f4158cf45e11985cd640c2.
+* Updated to NDK 22.0.7026061.
+
+
 ## 10.3.1 (2021-01-28)
 
 ### Enhancements
@@ -15,7 +24,6 @@
 ### Fixes
 * RxJava Flowables/Observables and Coroutine Flows would crash if they were created from a `RealmList` and the parent object holding the list was deleted. Now, the stream is disposed/closed instead. (Issue [#7242](https://github.com/realm/realm-java/issues/7242)) 
 * Fixes Realm models default values containing objects with a PK might crash with a `RealmPrimaryKeyConstraintException`. (Issue [#7269] (https://github.com/realm/realm-java/issues/7269))
->>>>>>> 6261a201
 
 ### Compatibility
 * File format: Generates Realms with format v20. Unsynced Realms will be upgraded from Realm Java 2.0 and later. Synced Realms can only be read and upgraded if created with Realm Java v10.0.0-BETA.1.
@@ -23,13 +31,8 @@
 * Realm Studio 10.0.0 or above is required to open Realms created by this version.
 
 ### Internal
-<<<<<<< HEAD
-* Updated to Realm Core commit: df57de0101b5b817f8f4158cf45e11985cd640c2.
-* Updated to NDK 22.0.7026061.
-
-=======
-* None.
->>>>>>> 6261a201
+* None.
+
 
 ## 10.3.0 (2021-01-08)
 
