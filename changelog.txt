--- conflicted
+++ resolved
@@ -1,9 +1,6 @@
 0.81
-<<<<<<< HEAD
- * Trying to using Realm.copyToRealmOrUpdate() with a an object with a null primary key now throws a proper exception.
-=======
+ * Trying to using Realm.copyToRealmOrUpdate() with an object with a null primary key now throws a proper exception.
  * Fixed bug where creating a Realm instance with a hashcode collision no longer returned the wrong Realm instance.
->>>>>>> 3ad88eab
 
 0.80.1
  * Realm.createOrUpdateWithJson() no longer resets fields to their default value if they are not found in the JSON input.
