0.75.0 (??)
  * Realm now implements Closeable, allowing better cleanup of native resources
  * Bug fixed in Exception text when field names was not matching the database
  * The Date type does not support millisec resolution, and dates before 1900-12-13 
    and dates after 2038-01-19 are not supported on 32 bit systems
  * Fixed bug so Realm no longer throws an Exception when removing the last object
<<<<<<< HEAD
  * Bug fixed in RealmResults which prevented subquerying  
  * Adding writeCopy() to write and compact a Realm to a new file
=======
  * Bug fixed in RealmResults which prevented subquerying
  * RealmResults.iterator() and listIterator() now correctly iterates the results when using remove().
>>>>>>> 4222953e

0.74.0 (19 Nov 2014)
  * Added support for more field/accessors naming conventions
  * Allow static methods in model classes
  * An exception will now be thrown if you try to move Realm, RealmResults or RealmObject between threads.
  * Fixed a bug in the calculation of the maximum of date field in a RealmResults
  * Adding case sensitive versions of string comparison operators equalTo and notEqualTo
  * Adding where() to RealmList to initiate queries
  * Updated core to 0.86.0, fixing a bug in cancelling an empty transaction, and major query speedups with floats/doubles
  * Consistent handling of UTF-8 strings
  * removeFromRealm() now calls moveLastOver() which is faster and more reliable when deleting multiple objects
  * Added verification of fields names in queries with links.
  * Added exception for queries with invalid field name

0.73.1 (05 Nov 2014)
  * Fixed a bug that would send infinite notifications in some instances

0.73.0 (04 Nov 2014)
  * Fixed a bug not allowing queries with more than 1024 conditions
  * Rewritten the notification system. The API did not change but it's now much more reliable
  * Added support for switching auto-refresh on and off (Realm.setAutoRefresh)
  * Added RealmBaseAdapter and an example using it
  * Added deleteFromRealm() method to RealmObject

0.72.0 (27 Oct 2014)
  * Extended sorting support to more types: boolean, byte, short, int, long, float, double, Date, and String
    fields are now supported
  * Better support for Java 7 and 8 in the annotations processor
  * Better support for the Eclipse annotations processor
  * Added Eclipse support to the distribution folder
  * Added Realm.cancelTransaction() to cancel/abort/rollback a write transaction
  * Faster implementation of RealmQuery.findFirst()
  * Upgraded core to 0.85.1 (deep copying of strings in queries; preparation for link queries)
  * Added support for link queries in the form realm.where(Owner.class).equalTo("cat.age", 12).findAll()

0.71.0 (07 Oct 2014)
  * Simplified the release artifact to a single Jar file
  * Added support for Eclipse
  * Added support for deploying to Maven
  * Throw exception if nested write transactions are used (it's not allowed)
  * Javadoc updated
  * Fixed bug in RealmResults: https://github.com/realm/realm-java/issues/453
  * New annotation @Index to add search index to a field (currently only supporting String fields)
  * Made the annotations processor more verbose and strict
  * Adding RealmQuery.count() method
  * Added a new example about concurrency
  * Upgrading to core 0.84.0

0.70.1 (30 Sep 2014)
  * Enable unit testing for the realm project
  * Fixed handling of camel-cased field names

0.70.0 (29 Sep 2014)
  * This is the first public beta release<|MERGE_RESOLUTION|>--- conflicted
+++ resolved
@@ -4,13 +4,11 @@
   * The Date type does not support millisec resolution, and dates before 1900-12-13 
     and dates after 2038-01-19 are not supported on 32 bit systems
   * Fixed bug so Realm no longer throws an Exception when removing the last object
-<<<<<<< HEAD
   * Bug fixed in RealmResults which prevented subquerying  
   * Adding writeCopy() to write and compact a Realm to a new file
-=======
   * Bug fixed in RealmResults which prevented subquerying
   * RealmResults.iterator() and listIterator() now correctly iterates the results when using remove().
->>>>>>> 4222953e
+
 
 0.74.0 (19 Nov 2014)
   * Added support for more field/accessors naming conventions
