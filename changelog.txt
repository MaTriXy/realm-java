--- conflicted
+++ resolved
@@ -1,9 +1,6 @@
 0.79
-<<<<<<< HEAD
  * Better error reporting when trying to create or open a Realm file fails.
-=======
  * Improved error reporting in case of missing accessors in model classes.
->>>>>>> b15b394e
  * Re-enabled RealmResults.remove(index) and RealmResults.removeLast().
  * Fixed error when instantiating a Realm with the wrong key.
 
